var debug = require('debug')('passport-saml');
var zlib = require('zlib');
var xml2js = require('xml2js');
var xmlCrypto = require('xml-crypto');
var crypto = require('crypto');
var xmldom = require('xmldom');
var url = require('url');
var querystring = require('querystring');
var xmlbuilder = require('xmlbuilder');
var xmlenc = require('xml-encryption');
var xpath = xmlCrypto.xpath;
var InMemoryCacheProvider = require('./inmemory-cache-provider.js').CacheProvider;
var Q = require('q');

var SAML = function (options) {
  var self = this;

  this.options = this.initialize(options);
  this.cacheProvider = this.options.cacheProvider;
};

SAML.prototype.initialize = function (options) {
  if (!options) {
    options = {};
  }

  if (options.hasOwnProperty('cert') && !options.cert) {
    throw new Error('Invalid property: cert must not be empty');
  }

  if (!options.path) {
    options.path = '/saml/consume';
  }

  if (!options.host) {
    options.host = 'localhost';
  }

  if (!options.issuer) {
    options.issuer = 'onelogin_saml';
  }

  if (options.identifierFormat === undefined) {
    options.identifierFormat = "urn:oasis:names:tc:SAML:1.1:nameid-format:emailAddress";
  }

  if (options.authnContext === undefined) {
    options.authnContext = "urn:oasis:names:tc:SAML:2.0:ac:classes:PasswordProtectedTransport";
  }

  if (!Array.isArray(options.authnContext)) {
    options.authnContext = [options.authnContext];
  }

  if (!options.acceptedClockSkewMs) {
    // default to no skew
    options.acceptedClockSkewMs = 0;
  }

  // Start suomifi additions configuration parameters
  //
  // Default values must be set so that with default configuration (i.e. if there are no values
  // given in configuration) default behaviour is to enable following checks / enforcements (i.e.
  //   suomifiAdditions.disable*
  // options default values must be false
  if (!options.suomifiAdditions) {
    options.suomifiAdditions = {};
  }

  if (!options.suomifiAdditions.disableEncryptedAssertionsOnlyPolicyEnforcementForUnitTestPurposes) {
    options.suomifiAdditions.disableEncryptedAssertionsOnlyPolicyEnforcementForUnitTestPurposes = false;
  }

  if (!options.suomifiAdditions.disableValidateInResponseEnforcementForUnitTestingPurposes) {
    options.suomifiAdditions.disableValidateInResponseEnforcementForUnitTestingPurposes = false;
  }

  if (!options.suomifiAdditions.disablePostResponseTopLevelSignatureValidationEnforcementForUnitTestPurposes) {
    options.suomifiAdditions.disablePostResponseTopLevelSignatureValidationEnforcementForUnitTestPurposes = false;
  }

  if (!options.suomifiAdditions.disableAssertionSignatureVerificationEnforcementForUnitTestPurposes) {
    options.suomifiAdditions.disableAssertionSignatureVerificationEnforcementForUnitTestPurposes = false;
  }

  if (!options.suomifiAdditions.disableAudienceCheckEnforcementForUnitTestPurposes) {
    options.suomifiAdditions.disableAudienceCheckEnforcementForUnitTestPurposes = false;
  }

  if (!options.suomifiAdditions.usePublicKeyAsCertParamForSignatureValidation) {
    options.suomifiAdditions.usePublicKeyAsCertParamForSignatureValidation = false;
  }
  // End suomifi additions configuration parameters

  if(!options.validateInResponseTo){
    options.validateInResponseTo = false;
  }

  if(!options.requestIdExpirationPeriodMs){
    options.requestIdExpirationPeriodMs = 28800000;  // 8 hours
  }

  if(!options.cacheProvider){
      options.cacheProvider = new InMemoryCacheProvider(
          {keyExpirationPeriodMs: options.requestIdExpirationPeriodMs });
  }

  if (!options.logoutUrl) {
    // Default to Entry Point
    options.logoutUrl = options.entryPoint || '';
  }

  // sha1, sha256, or sha512
  if (!options.signatureAlgorithm) {
    options.signatureAlgorithm = 'sha1';
  }

  /**
   * List of possible values:
   * - exact : Assertion context must exactly match a context in the list
   * - minimum:  Assertion context must be at least as strong as a context in the list
   * - maximum:  Assertion context must be no stronger than a context in the list
   * - better:  Assertion context must be stronger than all contexts in the list
   */
  if (!options.RACComparison || ['exact','minimum','maximum','better'].indexOf(options.RACComparison) === -1){
    options.RACComparison = 'exact';
  }

  return options;
};

SAML.prototype.getProtocol = function (req) {
  return this.options.protocol || (req.protocol || 'http').concat('://');
};

SAML.prototype.getCallbackUrl = function (req) {
    // Post-auth destination
  if (this.options.callbackUrl) {
    return this.options.callbackUrl;
  } else {
    var host;
    if (req.headers) {
      host = req.headers.host;
    } else {
      host = this.options.host;
    }
    return this.getProtocol(req) + host + this.options.path;
  }
};

SAML.prototype.generateUniqueID = function () {
  return crypto.randomBytes(10).toString('hex');
};

SAML.prototype.generateInstant = function () {
  return new Date().toISOString();
};

SAML.prototype.signRequest = function (samlMessage) {
  var signer;
  var samlMessageToSign = {};
  switch(this.options.signatureAlgorithm) {
    case 'sha256':
      samlMessage.SigAlg = 'http://www.w3.org/2001/04/xmldsig-more#rsa-sha256';
      signer = crypto.createSign('RSA-SHA256');
      break;
    case 'sha512':
      samlMessage.SigAlg = 'http://www.w3.org/2001/04/xmldsig-more#rsa-sha512';
      signer = crypto.createSign('RSA-SHA512');
      break;
    default:
      samlMessage.SigAlg = 'http://www.w3.org/2000/09/xmldsig#rsa-sha1';
      signer = crypto.createSign('RSA-SHA1');
      break;
  }
  if (samlMessage.SAMLRequest) {
    samlMessageToSign.SAMLRequest = samlMessage.SAMLRequest;
  }
  if (samlMessage.SAMLResponse) {
    samlMessageToSign.SAMLResponse = samlMessage.SAMLResponse;
  }
  if (samlMessage.RelayState) {
    samlMessageToSign.RelayState = samlMessage.RelayState;
  }
  if (samlMessage.SigAlg) {
    samlMessageToSign.SigAlg = samlMessage.SigAlg;
  }
  signer.update(querystring.stringify(samlMessageToSign));
  samlMessage.Signature = signer.sign(this.options.privateCert, 'base64');
};

SAML.prototype.generateAuthorizeRequest = function (req, isPassive, reqOptions, callback) {
  var self = this;
  var id = "_" + self.generateUniqueID();
  var instant = self.generateInstant();
  var forceAuthn = self.options.forceAuthn || false;

  Q.fcall(function() {
    if(self.options.validateInResponseTo) {
      return Q.ninvoke(self.cacheProvider, 'save', id, instant);
    } else {
      return Q();
    }
  })
  .then(function(){
    var request = {
      'samlp:AuthnRequest': {
        '@xmlns:samlp': 'urn:oasis:names:tc:SAML:2.0:protocol',
        '@ID': id,
        '@Version': '2.0',
        '@IssueInstant': instant,
        '@ProtocolBinding': 'urn:oasis:names:tc:SAML:2.0:bindings:HTTP-POST',
        '@Destination': self.options.entryPoint,
        'saml:Issuer' : {
          '@xmlns:saml' : 'urn:oasis:names:tc:SAML:2.0:assertion',
          '#text': self.options.issuer
        }
      }
    };

    if (isPassive)
      request['samlp:AuthnRequest']['@IsPassive'] = true;

    if (forceAuthn) {
      request['samlp:AuthnRequest']['@ForceAuthn'] = true;
    }

    if (!self.options.disableRequestACSUrl) {
      request['samlp:AuthnRequest']['@AssertionConsumerServiceURL'] = self.getCallbackUrl(req);
    }

    if (self.options.identifierFormat) {
      request['samlp:AuthnRequest']['samlp:NameIDPolicy'] = {
        '@xmlns:samlp': 'urn:oasis:names:tc:SAML:2.0:protocol',
        '@Format': self.options.identifierFormat,
        '@AllowCreate': 'true'
      };
    }

    if (!self.options.disableRequestedAuthnContext) {
      var authnContextClassRefs = [];
      self.options.authnContext.forEach(function(value) {
        authnContextClassRefs.push({
            '@xmlns:saml': 'urn:oasis:names:tc:SAML:2.0:assertion',
            '#text': value
        });
      });

      request['samlp:AuthnRequest']['samlp:RequestedAuthnContext'] = {
        '@xmlns:samlp': 'urn:oasis:names:tc:SAML:2.0:protocol',
        '@Comparison': self.options.RACComparison,
        'saml:AuthnContextClassRef': authnContextClassRefs
      };
    }

    if (self.options.attributeConsumingServiceIndex) {
      request['samlp:AuthnRequest']['@AttributeConsumingServiceIndex'] = self.options.attributeConsumingServiceIndex;
    }

    if (self.options.providerName) {
      request['samlp:AuthnRequest']['@ProviderName'] = self.options.providerName;
    }

    if (reqOptions && reqOptions.vetumaLang) {
      addVetumaLangExtension(request['samlp:AuthnRequest'], reqOptions.vetumaLang);
    }

    callback(null, xmlbuilder.create(request).end());
  })
  .fail(function(err){
    callback(err);
  })
  .done();
};

/*jshint -W069 */
function addVetumaLangExtension(parentTag, lang) {
  if (!parentTag['samlp:Extensions']) {
    parentTag['samlp:Extensions'] = {};
  }
  var extensionsTag = parentTag['samlp:Extensions'];

  var entry = extensionsTag['vetuma'] = {};
  entry['LG'] = {};
  entry['LG']['#text'] = lang;
  entry['@xmlns'] = 'urn:vetuma:SAML:2.0:extensions';
}
/*jshint +W069 */

SAML.prototype.generateLogoutRequest = function (req, options) {
  var id = "_" + this.generateUniqueID();
  var instant = this.generateInstant();

  var request = {
    'samlp:LogoutRequest' : {
      '@xmlns:samlp': 'urn:oasis:names:tc:SAML:2.0:protocol',
      '@xmlns:saml': 'urn:oasis:names:tc:SAML:2.0:assertion',
      '@ID': id,
      '@Version': '2.0',
      '@IssueInstant': instant,
      '@Destination': this.options.logoutUrl,
      'saml:Issuer' : {
        '@xmlns:saml': 'urn:oasis:names:tc:SAML:2.0:assertion',
        '#text': this.options.issuer
      },
      'saml:NameID' : {
        '@Format': req.user.nameIDFormat,
        '#text': req.user.nameID
      }
    }
  };

  if (req.user.nameQualifier != null) {
    request['samlp:LogoutRequest']['saml:NameID']['@NameQualifier'] = req.user.nameQualifier;
  }

  if (req.user.spNameQualifier != null) {
    request['samlp:LogoutRequest']['saml:NameID']['@SPNameQualifier'] = req.user.spNameQualifier;
  }

  if (req.user.sessionIndex) {
    request['samlp:LogoutRequest']['saml2p:SessionIndex'] = {
      '@xmlns:saml2p': 'urn:oasis:names:tc:SAML:2.0:protocol',
      '#text': req.user.sessionIndex
    };
  }

  if (options && options.vetumaLang) {
    addVetumaLangExtension(request['samlp:LogoutRequest'], options.vetumaLang);
  }

  return Q.ninvoke(this.cacheProvider, 'save', id, instant)
    .then(function() {
      return xmlbuilder.create(request).end();
    });
};

SAML.prototype.generateLogoutResponse = function (req, logoutRequest) {
  var id = "_" + this.generateUniqueID();
  var instant = this.generateInstant();

  var request = {
    'samlp:LogoutResponse' : {
      '@xmlns:samlp': 'urn:oasis:names:tc:SAML:2.0:protocol',
      '@xmlns:saml': 'urn:oasis:names:tc:SAML:2.0:assertion',
      '@ID': id,
      '@Version': '2.0',
      '@IssueInstant': instant,
      '@Destination': this.options.logoutUrl,
      '@InResponseTo': logoutRequest.ID,
      'saml:Issuer' : {
        '#text': this.options.issuer
      },
      'samlp:Status': {
        'samlp:StatusCode': {
          '@Value': 'urn:oasis:names:tc:SAML:2.0:status:Success'
        }
      }
    }
  };

  return xmlbuilder.create(request).end();
};

SAML.prototype.requestToUrl = function (request, response, operation, additionalParameters, callback) {
  var self = this;
  if (self.options.skipRequestCompression)
    requestToUrlHelper(null, Buffer.from(request || response, 'utf8'));
  else
    zlib.deflateRaw(request || response, requestToUrlHelper);

  function requestToUrlHelper(err, buffer) {
    if (err) {
      return callback(err);
    }

    var base64 = buffer.toString('base64');
    var target = url.parse(self.options.entryPoint, true);

    if (operation === 'logout') {
      if (self.options.logoutUrl) {
        target = url.parse(self.options.logoutUrl, true);
      }
    } else if (operation !== 'authorize') {
        return callback(new Error("Unknown operation: "+operation));
    }

    var samlMessage = request ? {
      SAMLRequest: base64
    } : {
      SAMLResponse: base64
    };
    Object.keys(additionalParameters).forEach(function(k) {
      samlMessage[k] = additionalParameters[k];
    });

    if (self.options.privateCert) {
      try {
        if (!self.options.entryPoint) {
          throw new Error('"entryPoint" config parameter is required for signed messages');
        }

        // sets .SigAlg and .Signature
        self.signRequest(samlMessage);

      } catch (ex) {
        return callback(ex);
      }
    }
    Object.keys(samlMessage).forEach(function(k) {
      target.query[k] = samlMessage[k];
    });

    // Delete 'search' to for pulling query string from 'query'
    // https://nodejs.org/api/url.html#url_url_format_urlobj
    delete target.search;

    callback(null, url.format(target));
  }
};

SAML.prototype.getAdditionalParams = function (req, operation, overrideParams) {
  var additionalParams = {};

  var RelayState = req.query && req.query.RelayState || req.body && req.body.RelayState;
  if (RelayState) {
    additionalParams.RelayState = RelayState;
  }

  var optionsAdditionalParams = this.options.additionalParams || {};
  Object.keys(optionsAdditionalParams).forEach(function(k) {
    additionalParams[k] = optionsAdditionalParams[k];
  });

  var optionsAdditionalParamsForThisOperation = {};
  if (operation == "authorize") {
    optionsAdditionalParamsForThisOperation = this.options.additionalAuthorizeParams || {};
  }
  if (operation == "logout") {
    optionsAdditionalParamsForThisOperation = this.options.additionalLogoutParams || {};
  }

  Object.keys(optionsAdditionalParamsForThisOperation).forEach(function(k) {
    additionalParams[k] = optionsAdditionalParamsForThisOperation[k];
  });

  overrideParams = overrideParams || {};
  Object.keys(overrideParams).forEach(function(k) {
    additionalParams[k] = overrideParams[k];
  });

  return additionalParams;
};

SAML.prototype.getAuthorizeUrl = function (req, options, callback) {
  var self = this;
  self.generateAuthorizeRequest(req, self.options.passive, options, function(err, request){
    if (err)
      return callback(err);
    var operation = 'authorize';
    var overrideParams = options ? options.additionalParams || {} : {};
    self.requestToUrl(request, null, operation, self.getAdditionalParams(req, operation, overrideParams), callback);
  });
};

SAML.prototype.getAuthorizeForm = function (req, reqOptions, callback) {
  var self = this;

  // The quoteattr() function is used in a context, where the result will not be evaluated by javascript
  // but must be interpreted by an XML or HTML parser, and it must absolutely avoid breaking the syntax
  // of an element attribute.
  var quoteattr = function(s, preserveCR) {
    preserveCR = preserveCR ? '&#13;' : '\n';
    return ('' + s) // Forces the conversion to string.
      .replace(/&/g, '&amp;') // This MUST be the 1st replacement.
      .replace(/'/g, '&apos;') // The 4 other predefined entities, required.
      .replace(/"/g, '&quot;')
      .replace(/</g, '&lt;')
      .replace(/>/g, '&gt;')
       // Add other replacements here for HTML only
       // Or for XML, only if the named entities are defined in its DTD.
      .replace(/\r\n/g, preserveCR) // Must be before the next replacement.
      .replace(/[\r\n]/g, preserveCR);
  };

  var getAuthorizeFormHelper = function(err, buffer) {
    if (err) {
      return callback(err);
    }

    var operation = 'authorize';
    var additionalParameters = self.getAdditionalParams(req, operation);
    var samlMessage = {
      SAMLRequest: buffer.toString('base64')
    };

    Object.keys(additionalParameters).forEach(function(k) {
      samlMessage[k] = additionalParameters[k] || '';
    });

    var formInputs = Object.keys(samlMessage).map(function(k) {
      return '<input type="hidden" name="' + k + '" value="' + quoteattr(samlMessage[k]) + '" />';
    }).join('\r\n');

    callback(null, [
      '<!DOCTYPE html>',
      '<html>',
      '<head>',
      '<meta charset="utf-8">',
      '<meta http-equiv="x-ua-compatible" content="ie=edge">',
      '</head>',
      '<body onload="document.forms[0].submit()">',
      '<noscript>',
      '<p><strong>Note:</strong> Since your browser does not support JavaScript, you must press the button below once to proceed.</p>',
      '</noscript>',
      '<form method="post" action="' + encodeURI(self.options.entryPoint) + '">',
      formInputs,
      '<input type="submit" value="Submit" />',
      '</form>',
      '<script>document.forms[0].style.display="none";</script>', // Hide the form if JavaScript is enabled
      '</body>',
      '</html>'
    ].join('\r\n'));
  };

  self.generateAuthorizeRequest(req, self.options.passive, reqOptions, function(err, request) {
    if (err) {
      return callback(err);
    }

    if (self.options.skipRequestCompression) {
      getAuthorizeFormHelper(null, Buffer.from(request, 'utf8'));
    } else {
      zlib.deflateRaw(request, getAuthorizeFormHelper);
    }
  });

};

SAML.prototype.getLogoutUrl = function(req, options, callback) {
  var self = this;
  return self.generateLogoutRequest(req, options)
    .then(function(request) {
      var operation = 'logout';
      var overrideParams = options ? options.additionalParams || {} : {};
      return self.requestToUrl(request, null, operation, self.getAdditionalParams(req, operation, overrideParams), callback);
    });
};

SAML.prototype.getLogoutResponseUrl = function(req, options, callback) {
  var response = this.generateLogoutResponse(req, req.samlLogoutRequest);
  var operation = 'logout';
  var overrideParams = options ? options.additionalParams || {} : {};
  this.requestToUrl(null, response, operation, this.getAdditionalParams(req, operation, overrideParams), callback);
};

SAML.prototype.certToPEM = function (cert) {
  cert = cert.match(/.{1,64}/g).join('\n');
  // Start suomifi additions
  var self = this;
  if (self.options.suomifiAdditions.usePublicKeyAsCertParamForSignatureValidation)
    return this.keyToPEM(cert);
  // End suomifi additions

  if (cert.indexOf('-BEGIN CERTIFICATE-') === -1)
    cert = "-----BEGIN CERTIFICATE-----\n" + cert;
  if (cert.indexOf('-END CERTIFICATE-') === -1)
    cert = cert + "\n-----END CERTIFICATE-----\n";

  return cert;
};

// Start suomifi additions
SAML.prototype.keyToPEM = function(key) {
  if (key.indexOf('-BEGIN PUBLIC KEY-') === -1)
    key = "-----BEGIN PUBLIC KEY-----\n" + key;
  if (key.indexOf('-END PUBLIC KEY-') === -1)
    key = key + "\n-----END PUBLIC KEY-----\n";

  return key;
};
// End suomifi additions

SAML.prototype.certsToCheck = function () {
  var self = this;
  if (!self.options.cert) {
    return Q();
  }
  if (typeof(self.options.cert) === 'function') {
    return Q.nfcall(self.options.cert)
    .then(function(certs) {
      if (!Array.isArray(certs)) {
        certs = [certs];
      }
      return Q(certs);
    });
  }
  var certs = self.options.cert;
  if (!Array.isArray(certs)) {
    certs = [certs];
  }
  return Q(certs);
};

// This function checks that the |currentNode| in the |fullXml| document contains exactly 1 valid
//   signature of the |currentNode|.
//
// See https://github.com/bergie/passport-saml/issues/19 for references to some of the attack
//   vectors against SAML signature verification.
SAML.prototype.validateSignature = function (fullXml, currentNode, certs) {
  var self = this;
  var xpathSigQuery = ".//*[local-name(.)='Signature' and " +
                      "namespace-uri(.)='http://www.w3.org/2000/09/xmldsig#']";
  var signatures = xpath(currentNode, xpathSigQuery);
  // This function is expecting to validate exactly one signature, so if we find more or fewer
  //   than that, reject.
  if (signatures.length != 1)
    return false;
  var signature = signatures[0];
  return certs.some(function (certToCheck) {
    return self.validateSignatureForCert(signature, certToCheck, fullXml, currentNode);
  });
};

// This function checks that the |signature| is signed with a given |cert|.
SAML.prototype.validateSignatureForCert = function (signature, cert, fullXml, currentNode) {
  var self = this;
  var sig = new xmlCrypto.SignedXml();
  sig.keyInfoProvider = {
    getKeyInfo: function (key) {
      return "<X509Data></X509Data>";
    },
    getKey: function (keyInfo) {
      return self.certToPEM(cert);
    }
  };
  sig.loadSignature(signature);
  // We expect each signature to contain exactly one reference to the top level of the xml we
  //   are validating, so if we see anything else, reject.
  if (sig.references.length != 1 )
    return false;
  var refUri = sig.references[0].uri;
  var refId = (refUri[0] === '#') ? refUri.substring(1) : refUri;
  // If we can't find the reference at the top level, reject
  var idAttribute = currentNode.getAttribute('ID') ? 'ID' : 'Id';
  if (currentNode.getAttribute(idAttribute) != refId)
    return false;
  // If we find any extra referenced nodes, reject.  (xml-crypto only verifies one digest, so
  //   multiple candidate references is bad news)
  var totalReferencedNodes = xpath(currentNode.ownerDocument,
                                  "//*[@" + idAttribute + "='" + refId + "']");
  if (totalReferencedNodes.length > 1)
    return false;
  return sig.checkSignature(fullXml);
};

SAML.prototype.validatePostResponse = function (container, callback) {
  var self = this;

  var xml, doc, inResponseTo;

  Q.fcall(function(){
    xml = Buffer.from(container.SAMLResponse, 'base64').toString('utf8');
    doc = new xmldom.DOMParser({
    }).parseFromString(xml);

    if (!doc.hasOwnProperty('documentElement'))
      throw new Error('SAMLResponse is not valid base64-encoded XML');

    inResponseTo = xpath(doc, "/*[local-name()='Response']/@InResponseTo");

    if (inResponseTo) {
      inResponseTo = inResponseTo.length ? inResponseTo[0].nodeValue : null;

      return self.validateInResponseTo(inResponseTo);
    }
  })
  .then(function() {
    return self.certsToCheck();
  })
  .then(function(certs) {
    // Check if this document has a valid top-level signature
    var validSignature = false;
    if (self.options.cert && self.validateSignature(xml, doc.documentElement, certs)) {
      validSignature = true;
    }
    // start suomifi additions
    if (validSignature !== true &&
      self.options.suomifiAdditions.disablePostResponseTopLevelSignatureValidationEnforcementForUnitTestPurposes !== true)
    {
      // Enforce document level signature checking.
      //
      // According to this comment ( https://github.com/bergie/passport-saml/issues/180#issuecomment-289998792 ):
      // "Signatures are optional, and may not be provided by some IDPs..."
      // But this is not the case with the IdP being used at the moment (so there should not be any reason
      // to silently allow unsigned top responses).
      // Thus throw error if response documents' signature is not valid AND/OR if
      // options.cert was not configured (in which case signature was not even checked).
      //
      // NOTE: baseline passport-saml (1.0.0) does not cause hard failure in following situations:
      //
      // 1) top/message level signature does not match with content
      // 2) validateSignature method encounters more than one Signature elements when it tries to process message (i.e.
      //    when it tries to validate message level signature)
      //
      // About (1): passport-saml continues to process response and if response contains assertions it validates
      // assertions signature (if IdP certificates were configured)
      //
      // About (2): this situation can happen e.g. when IdP sends SAML login response so that message AND assertion
      // are signed BUT assertion is not encrypted. I.e. in this particular case this:
      // https://github.com/bergie/passport-saml/blob/d2c89947fca1fa79365f5819a0e7326ebc94728a/lib/passport-saml/saml.js#L519-L525
      // code blocks xpath picks up two Signature elements (during message's signature is verification) and ends up
      // returning false (due reasons described in code commens above that particular method).
      //
      // What this means from suomi.fi point of view is that unencrypted assertions shall NOT work (because suomi.fi
      // IdP signs message and assertion) BUT this is not a problem because SP should / must not accept unencrypted
      // assertions (see EncryptedAssertionsOnlyPolicyEnforcement)

      throw new Error('Invalid top level signature');
    }
    // end suomifi additions

    var assertions = xpath(doc, "/*[local-name()='Response']/*[local-name()='Assertion']");
    var encryptedAssertions = xpath(doc,
      "/*[local-name()='Response']/*[local-name()='EncryptedAssertion']");

    if (assertions.length + encryptedAssertions.length > 1) {
      // There's no reason I know of that we want to handle multiple assertions, and it seems like a
      //   potential risk vector for signature scope issues, so treat this as an invalid signature
      throw new Error('Invalid signature: multiple assertions');
    }

    // start suomifi additions
    if (assertions.length > 0 &&
      self.options.suomifiAdditions.disableEncryptedAssertionsOnlyPolicyEnforcementForUnitTestPurposes !== true )
    {
      // There should not be any reason to process unencrypted assertion.
      // I.e. if assertion(s) are not encrypted there must be some configuration
      // error either with SAML SP's metadata or in IdP
      //
      // That being said unencrypted assertions are allowed if passport-saml
      // is explicitly configured to allow those (for example to debugging purposes)
      //
      // "encrypted assertion(s) only" policy enforcement is one piece in the puzzle of preventing
      // SAML login response replay attacks. Other pieces of the puzzle are "audience check" policy
      // enforcement and "validateInResponseTo" feature. For more comments about these check
      // code comments of "audience check" policy enforcement code block from the assertion processing
      // section of this passport-saml fork...starting with "// Audience validation is one piece in...").
      //
      throw new Error('Unencrypted assertion(s) are not allowed');
    }
    // end suomifi additions

    if (assertions.length == 1) {
      // start suomifi addition
      if (self.options.suomifiAdditions.disableAssertionSignatureVerificationEnforcementForUnitTestPurposes !== true)
      {
        // At the time of writing this comment passport-saml's (0.32.1) default behaviour is/was that if
        // documents top level signature is valid then validation of assertion's signature is skipped.
        //
        // Validity of assertion's signature must also be done thus this sparated code block which
        // performs validateSignature check regardless of value of "validSignature" variable.
        //
        // NOTE: SAML SP metadata MUST have WantAssertionsSigned="true" in SPSSODescriptor in
        //       order to receive signed assertions
        // NOTE2: if you change this code block keep in mind that validateSignature check
        //        is done in two places (when handling unencrypted assertions and when handling encrypted
        //        assertions)
        // NOTE3: if - e.g. due some passport-saml upgrade merge - signature validation code
        //        outside of this suomifi addition code block is changed check that same changes
        //        are reflected inside this code block also

        if (self.validateSignature(xml, assertions[0], certs) !== true) {
          throw new Error('Invalid assertion signature');
        }
      }
      // end suomifi addition...passport-saml's default code block is executed also...
      if (self.options.cert &&
          !validSignature &&
          !self.validateSignature(xml, assertions[0], certs)) {
        throw new Error('Invalid signature');
      }
      return self.processValidlySignedAssertion(assertions[0].toString(), xml, inResponseTo, callback);
    }

    if (encryptedAssertions.length == 1) {
      if (!self.options.decryptionPvk)
        throw new Error('No decryption key for encrypted SAML response');

      var encryptedAssertionXml = encryptedAssertions[0].toString();

      var xmlencOptions = { key: self.options.decryptionPvk };
      return Q.ninvoke(xmlenc, 'decrypt', encryptedAssertionXml, xmlencOptions)
        .then(function(decryptedXml) {
          var decryptedDoc = new xmldom.DOMParser().parseFromString(decryptedXml);
          var decryptedAssertions = xpath(decryptedDoc, "/*[local-name()='Assertion']");
          if (decryptedAssertions.length != 1)
            throw new Error('Invalid EncryptedAssertion content');

          // start suomifi addition
          if (self.options.suomifiAdditions.disableAssertionSignatureVerificationEnforcementForUnitTestPurposes !== true)
          {
            // At the time of writing this comment passport-saml's (0.32.1) default behaviour is/was that if
            // documents top level signature is valid then validation of assertion's signature is skipped.
            //
            // Validity of assertion's signature must also be done thus this sparated code block which
            // performs validateSignature check regardless of value of "validSignature" variable.
            //
            // NOTE: SAML SP metadata MUST have WantAssertionsSigned="true" in SPSSODescriptor in
            //       order to receive signed assertions
            // NOTE2: if you change this code block keep in mind that validateSignature check
            //        is done in two places (when handling unencrypted assertions and when handling encrypted
            //        assertions)
            // NOTE3: if - e.g. due some passport-saml upgrade merge - signature validation code
            //        outside of this suomifi addition code block is changed check that same changes
            //        are reflected inside this code block also

            // NOTE4: this processes decryptedXml and decryptedAssertions (just a side note if following
            //        check is copy pasted at some point in the future due some change from unencrypted
            //        assertions code block)
            if (self.validateSignature(decryptedXml, decryptedAssertions[0], certs) !== true) {
              throw new Error('Invalid assertion signature');
            }
          }
          // end suomifi addition...passport-saml's default code block is executed also...
          if (self.options.cert &&
              !validSignature &&
              !self.validateSignature(decryptedXml, decryptedAssertions[0], certs))
            throw new Error('Invalid signature from encrypted assertion');

          self.processValidlySignedAssertion(decryptedAssertions[0].toString(), xml, inResponseTo, callback);
        });
    }

    // If there's no assertion, fall back on xml2js response parsing for the status &
    //   LogoutResponse code.

    var parserConfig = {
      explicitRoot: true,
      explicitCharkey: true,
      tagNameProcessors: [xml2js.processors.stripPrefix]
    };
    var parser = new xml2js.Parser(parserConfig);
    return Q.ninvoke( parser, 'parseString', xml)
      .then(function(doc) {
        var response = doc.Response;
        if (response) {
          var assertion = response.Assertion;
          if (!assertion) {
            var status = response.Status;
            if (status) {
              var statusCode = status[0].StatusCode;
              if (statusCode && statusCode[0].$.Value === "urn:oasis:names:tc:SAML:2.0:status:Responder") {
                var nestedStatusCode = statusCode[0].StatusCode;
                if (nestedStatusCode && nestedStatusCode[0].$.Value === "urn:oasis:names:tc:SAML:2.0:status:NoPassive") {
                  if (self.options.cert && !validSignature) {
                    throw new Error('Invalid signature: NoPassive');
                  }
                  return callback(null, null, false);
                }
              }

              // Note that we're not requiring a valid signature before this logic -- since we are
              //   throwing an error in any case, and some providers don't sign error results,
              //   let's go ahead and give the potentially more helpful error.
              if (statusCode && statusCode[0].$.Value) {
                var msgType = statusCode[0].$.Value.match(/[^:]*$/)[0];
                if (msgType != 'Success') {
                  var msg = 'unspecified';
                  if (status[0].StatusMessage) {
                    msg = status[0].StatusMessage[0]._;
                  } else if (statusCode[0].StatusCode) {
                    msg = statusCode[0].StatusCode[0].$.Value.match(/[^:]*$/)[0];
                  }
                  var error = new Error('SAML provider returned ' + msgType + ' error: ' + msg);
                  var builderOpts = {
                    rootName: 'Status',
                    headless: true
                  };
                  error.statusXml = new xml2js.Builder(builderOpts).buildObject(status[0]);
                  throw error;
                }
              }
            }
            throw new Error('Missing SAML assertion');
          }
        } else {
          if (self.options.cert && !validSignature) {
            throw new Error('Invalid signature: No response found');
          }
          var logoutResponse = doc.LogoutResponse;
          if (logoutResponse){
            return callback(null, null, true);
          } else {
            throw new Error('Unknown SAML response message');
          }
        }
      });
  })
  .fail(function(err) {
    debug('validatePostResponse resulted in an error: %s', err);
<<<<<<< HEAD
    Q.ninvoke(self.cacheProvider, 'remove', inResponseTo)
      .then(function() {
        callback(err);
    });
=======
    if (self.options.validateInResponseTo) {
      Q.ninvoke(self.cacheProvider, 'remove', inResponseTo)
      .then(function() {
        callback(err);
      });
    } else {
      callback(err);
    }
>>>>>>> 3ba244d2
  })
  .done();
};

SAML.prototype.validateInResponseTo = function (inResponseTo) {
  if (this.options.validateInResponseTo) {
    if (inResponseTo) {
      return Q.ninvoke(this.cacheProvider, 'get', inResponseTo)
        .then(function(result) {
          if (!result)
            throw new Error('InResponseTo is not valid');
          return Q();
        });
    } else {
      throw new Error('InResponseTo is missing from response');
    }
  } else {
    return Q();
  }
};

SAML.prototype.validateRedirect = function(container, originalQuery, callback) {
  var self = this;
  var samlMessageType = container.SAMLRequest ? 'SAMLRequest' : 'SAMLResponse';

  var data = Buffer.from(container[samlMessageType], "base64");
  zlib.inflateRaw(data, function(err, inflated) {
    if (err) {
      return callback(err);
    }

    var dom = new xmldom.DOMParser().parseFromString(inflated.toString());
    var parserConfig = {
      explicitRoot: true,
      explicitCharkey: true,
      tagNameProcessors: [xml2js.processors.stripPrefix]
    };
    var parser = new xml2js.Parser(parserConfig);
    parser.parseString(inflated, function (err, doc) {
      if (err) {
        return callback(err);
      }

      Q.fcall(function () {
        return samlMessageType === 'SAMLResponse' ?
          self.verifyLogoutResponse(doc) : self.verifyLogoutRequest(doc);
      })
      .then(function() {
        return self.hasValidSignatureForRedirect(container, originalQuery);
      })
      .then(function () {
        processValidlySignedSamlLogout(self, doc, callback);
      })
      .fail(function(err) {
        callback(err);
      });
    });
  });
};

function processValidlySignedSamlLogout(self, doc, callback) {
  var response = doc.LogoutResponse;
  var request = doc.LogoutRequest;

  if (response){
    return callback(null, null, true);
  } else if (request) {
    processValidlySignedPostRequest(self, doc, callback);
  } else {
    throw new Error('Unknown SAML response message');
  }
}

<<<<<<< HEAD
SAML.prototype.hasValidSignatureForRedirect = function (samlMessageType, container) {
  var self = this;
  var signature = container.Signature;
  if (signature && this.options.cert) {
    var urlString = samlMessageType + '=' + encodeURIComponent(container[samlMessageType]);
=======
SAML.prototype.hasValidSignatureForRedirect = function (container, originalQuery) {
  var tokens = originalQuery.split('&');
  var getParam = function (key) {
    var exists = tokens.filter(function(t) { return new RegExp(key).test(t); });
    return exists[0];
  };

  if (container.Signature && this.options.cert) {
    var urlString = getParam('SAMLRequest') || getParam('SAMLResponse');
>>>>>>> 3ba244d2

    if (getParam('RelayState')) {
      urlString += '&' + getParam('RelayState');
    }

    urlString += '&' + getParam('SigAlg');

    return this.certsToCheck()
      .then(function(certs) {
        var hasValidQuerySignature = certs.some(function (cert) {
<<<<<<< HEAD
          return self.validateSignatureForRedirect(
            urlString, signature, container.SigAlg, cert
=======
          return validateSignatureForRedirect(
            urlString, container.Signature, container.SigAlg, cert
>>>>>>> 3ba244d2
          );
        });

        if (!hasValidQuerySignature) {
          throw 'Invalid signature';
        }
      });
  } else {
    return Q(true);
  }
};

<<<<<<< HEAD
SAML.prototype.validateSignatureForRedirect = function (urlString, signature, alg, cert) {
  var supportedAlgs = crypto.getHashes().filter(
    function(h) { return new RegExp(h).test(alg); }
  );

  if (supportedAlgs.length === 0) {
=======
function validateSignatureForRedirect (urlString, signature, alg, cert) {
  // See if we support a matching algorithm, case-insensitive. Otherwise, throw error.
  function hasMatch (ourAlgo) {
    // The incoming algorithm is forwarded as a URL.
    // We trim everything before the last # get something we can compare to the Node.js list
    const algFromURI = alg.toLowerCase().replace(/.*#(.*)$/,'$1')
    return ourAlgo.toLowerCase() === algFromURI
  }
  let i = crypto.getHashes().findIndex(hasMatch);
  let matchingAlgo;
  if (i > -1) {
    matchingAlgo = crypto.getHashes()[i]
  }
  else {
>>>>>>> 3ba244d2
    throw alg + ' is not supported';
  }

  var verifier = crypto.createVerify(matchingAlgo);
  verifier.update(urlString);

  return verifier.verify(this.certToPEM(cert), signature, 'base64');
};

SAML.prototype.verifyLogoutRequest = function (doc) {
  this.verifyIssuer(doc.LogoutRequest);
  var nowMs = new Date().getTime();
  var conditions = doc.LogoutRequest.$;
  var conErr = this.checkTimestampsValidityError(
    nowMs, conditions.NotBefore, conditions.NotOnOrAfter
  );
  if (conErr) {
    throw conErr;
  }
};

SAML.prototype.verifyLogoutResponse = function (doc) {
  var self = this;

  return Q.fcall(function() {
    var statusCode = doc.LogoutResponse.Status[0].StatusCode[0].$.Value;
    if (statusCode !== "urn:oasis:names:tc:SAML:2.0:status:Success")
      throw 'Bad status code: ' + statusCode;

    self.verifyIssuer(doc.LogoutResponse);
    var inResponseTo = doc.LogoutResponse.$.InResponseTo;
    if (inResponseTo) {
      return self.validateInResponseTo(inResponseTo);
    }

    return Q(true);
  });
};

SAML.prototype.verifyIssuer = function (samlMessage) {
  if(this.options.idpIssuer) {
    var issuer = samlMessage.Issuer;
    if (issuer) {
      if (issuer[0]._ !== this.options.idpIssuer)
        throw 'Unknown SAML issuer. Expected: ' + this.options.idpIssuer + ' Received: ' + issuer[0]._;
    } else {
      throw 'Missing SAML issuer';
    }
  }
};

SAML.prototype.processValidlySignedAssertion = function(xml, samlResponseXml, inResponseTo, callback) {
  var self = this;
  var msg;
  var parserConfig = {
    explicitRoot: true,
    explicitCharkey: true,
    tagNameProcessors: [xml2js.processors.stripPrefix]
  };
  var nowMs = new Date().getTime();
  var profile = {};
  var assertion;
  var parsedAssertion;
  var parser = new xml2js.Parser(parserConfig);
  Q.ninvoke(parser, 'parseString', xml)
  .then(function(doc) {
	parsedAssertion = doc;
    assertion = doc.Assertion;

    var issuer = assertion.Issuer;
    if (issuer && issuer[0]._) {
      profile.issuer = issuer[0]._;
    }

    var authnStatement = assertion.AuthnStatement;
    if (authnStatement) {
      if (authnStatement[0].$ && authnStatement[0].$.SessionIndex) {
        profile.sessionIndex = authnStatement[0].$.SessionIndex;
      }
    }

    var subject = assertion.Subject;
    var subjectConfirmation, confirmData;
    if (subject) {
      var nameID = subject[0].NameID;
      if (nameID && nameID[0]._) {
        profile.nameID = nameID[0]._;

        if (nameID[0].$ && nameID[0].$.Format) {
          profile.nameIDFormat = nameID[0].$.Format;
          profile.nameQualifier = nameID[0].$.NameQualifier;
          profile.spNameQualifier = nameID[0].$.SPNameQualifier;
        }
      }

      subjectConfirmation = subject[0].SubjectConfirmation ?
                            subject[0].SubjectConfirmation[0] : null;
      confirmData = subjectConfirmation && subjectConfirmation.SubjectConfirmationData ?
                    subjectConfirmation.SubjectConfirmationData[0] : null;
      if (subject[0].SubjectConfirmation && subject[0].SubjectConfirmation.length > 1) {
        msg = 'Unable to process multiple SubjectConfirmations in SAML assertion';
        throw new Error(msg);
      }

      if (subjectConfirmation) {
        if (confirmData && confirmData.$) {
          var subjectNotBefore = confirmData.$.NotBefore;
          var subjectNotOnOrAfter = confirmData.$.NotOnOrAfter;

          var subjErr = self.checkTimestampsValidityError(
                          nowMs, subjectNotBefore, subjectNotOnOrAfter);
          if (subjErr) {
            throw subjErr;
          }
        }
      }
    }

    // start suomifi additions
    if ( ! self.options.validateInResponseTo &&
      self.options.suomifiAdditions.disableValidateInResponseEnforcementForUnitTestingPurposes !== true )
    {
      // Assertions must not be processed if validateInResponseTo check is switched off due e.g.
      // configuration error.
      //
      // "validateInResponseTo" feature is one piece in the puzzle of preventing replay attacks.
      // Other pieces are "audience checking" and "enforce encrypted asserion(s) only" policy (see
      // code comment about these from "audience check" enforcement part of this passport-saml fork (see few
      // lines below starting with "// Audience validation is one piece...")).
      //
      // That being said disableValidateInResponseEnforcementForUnitTestingPurposes flag
      // is used to control whether this enforcing is active e.g. in unit tests in order
      // to be able to test this stack with predefined SAML responsens
      throw new Error('validateInResponseTo feature is not configured on');
    }
    // end suomifi additions

    // Test to see that if we have a SubjectConfirmation InResponseTo that it matches
    // the 'InResponseTo' attribute set in the Response
    if (self.options.validateInResponseTo) {
      if (subjectConfirmation) {
        if (confirmData && confirmData.$) {
          var subjectInResponseTo = confirmData.$.InResponseTo;
          if (inResponseTo && subjectInResponseTo && subjectInResponseTo != inResponseTo) {
            return Q.ninvoke(self.cacheProvider, 'remove', inResponseTo)
              .then(function(){
                throw new Error('InResponseTo is not valid');
              });
          } else if (subjectInResponseTo) {
            var foundValidInResponseTo = false;
            return Q.ninvoke(self.cacheProvider, 'get', subjectInResponseTo)
              .then(function(result){
                if (result) {
                  var createdAt = new Date(result);
                  if (nowMs < createdAt.getTime() + self.options.requestIdExpirationPeriodMs)
                    foundValidInResponseTo = true;
                }
                return Q.ninvoke(self.cacheProvider, 'remove', inResponseTo );
              })
              .then(function(){
                if (!foundValidInResponseTo) {
                  throw new Error('InResponseTo is not valid');
                }
                return Q();
              });
          }
        }
      } else {
        return Q.ninvoke(self.cacheProvider, 'remove', inResponseTo);
      }
    } else {
      return Q();
    }
  })
  .then(function(){
    var conditions = assertion.Conditions ? assertion.Conditions[0] : null;
    if (assertion.Conditions && assertion.Conditions.length > 1) {
      msg = 'Unable to process multiple conditions in SAML assertion';
      throw new Error(msg);
    }
    if(conditions && conditions.$) {
      var conErr = self.checkTimestampsValidityError(
                    nowMs, conditions.$.NotBefore, conditions.$.NotOnOrAfter);
      if(conErr)
        throw conErr;
    }

    if (self.options.audience) {
      var audienceErr = self.checkAudienceValidityError(
                    self.options.audience, conditions.AudienceRestriction);
      if(audienceErr)
        throw audienceErr;
    }

    // start suomifi additions
    if ( ! self.options.audience &&
      self.options.suomifiAdditions.disableAudienceCheckEnforcementForUnitTestPurposes !== true )
    {
      // Enforce that audience check was done. I.e. if options.audience was not configured
      // (and thus audience checking is not performed) throw exception.
      //
      // Audience validation is one piece in the puzzle of preventing replay attacks. E.g.
      // capturing and replaying SAML login response (signed with same IdP's certificate which is used
      // by the application that is using this passport-saml fork) but targeted to some other SAML SP (i.e.
      // to another audience).
      //
      // Other pieces in the mentioned puzzle are:
      // - "validateInResponseTo" feature which is meant to prevent replaying any SAML response including but not
      //   limited to SAML response that was actually a response to SAML request initiated by the application
      //   that is using instance of this passport-saml fork (i.e. regardless of audience)
      // - "allow only encrypted assertion(s)" policy enforcement. I.e. by not allowing plain text assertion(s)
      //   instances of the application using this passport-saml fork are not able to process assertion(s) which
      //   cannot be decrypted with this passport-saml fork instance's private key (i.e. in order to perform
      //   replay attack with SAML response captured from another SAML SP that particular SAML SP would have to
      //   have same private key). "Allow only encrypted assertion" policy makes it also hard
      //   to replay SAML login response targeted for the application using this passport-saml fork to another
      //   SAML SP (because that another SAML SP would have to have same private key in order to decrypt assertion)
      //
      // So...audience check enforcement somewhat overlaps with "allow only encrypted assertion" policy but there
      // might be times when "encrypted assertion(s) only" policy must be turned off e.g. for debugging purposes.
      //
      // NOTE: passport-saml has issue https://github.com/bergie/passport-saml/issues/137
      // which is not marked as closed (at the time of writing this code comment) even though commit
      // https://github.com/bergie/passport-saml/commit/c2ce79d51d93b68e34911e74bb06cf915d8a754b
      // has introduced audience checking to passport-saml (starting from passport-saml 0.32.0)
      // (at the time of writing this code comment baseline for this passport-saml fork is passport-saml 0.32.1 )
      //
      throw new Error('options.audience was not configured');
    }
    // end suomifi additions

    var attributeStatement = assertion.AttributeStatement;
    if (attributeStatement) {
      var attributes = [].concat.apply([], attributeStatement.filter(function (attr) {
        return Array.isArray(attr.Attribute);
      }).map(function (attr) {
        return attr.Attribute;
      }));

      var attrValueMapper = function(value) {
        return typeof value === 'string' ? value : value._;
      };

      if (attributes) {
        attributes.forEach(function (attribute) {
         if(!attribute.hasOwnProperty('AttributeValue')) {
            // if attributes has no AttributeValue child, continue
            return;
          }
          var value = attribute.AttributeValue;
          if (value.length === 1) {
            profile[attribute.$.Name] = attrValueMapper(value[0]);
          } else {
            profile[attribute.$.Name] = value.map(attrValueMapper);
          }
        });
      }
    }

    if (!profile.mail && profile['urn:oid:0.9.2342.19200300.100.1.3']) {
      // See https://spaces.internet2.edu/display/InCFederation/Supported+Attribute+Summary
      // for definition of attribute OIDs
      profile.mail = profile['urn:oid:0.9.2342.19200300.100.1.3'];
    }

    if (!profile.email && profile.mail) {
      profile.email = profile.mail;
    }

    profile.getAssertionXml = function() { return xml; };
    profile.getAssertion = function() { return parsedAssertion; };
    profile.getSamlResponseXml = function() { return samlResponseXml; };

    callback(null, profile, false);
  })
  .fail(function(err) {
    callback(err);
  })
  .done();
};

SAML.prototype.checkTimestampsValidityError = function(nowMs, notBefore, notOnOrAfter) {
  var self = this;
  if (self.options.acceptedClockSkewMs == -1)
      return null;

  if (notBefore) {
    var notBeforeMs = Date.parse(notBefore);
    if (nowMs + self.options.acceptedClockSkewMs < notBeforeMs)
        return new Error('SAML assertion not yet valid');
  }
  if (notOnOrAfter) {
    var notOnOrAfterMs = Date.parse(notOnOrAfter);
    if (nowMs - self.options.acceptedClockSkewMs >= notOnOrAfterMs)
      return new Error('SAML assertion expired');
  }

  return null;
};

SAML.prototype.checkAudienceValidityError = function(expectedAudience, audienceRestrictions) {
  var self = this;
  if (!audienceRestrictions || audienceRestrictions.length < 1) {
    return new Error('SAML assertion has no AudienceRestriction');
  }
  var errors = audienceRestrictions.map(function(restriction) {
    if (!restriction.Audience || !restriction.Audience[0] || !restriction.Audience[0]._) {
      return new Error('SAML assertion AudienceRestriction has no Audience value');
    }
    if (restriction.Audience[0]._ !== expectedAudience) {
      return new Error('SAML assertion audience mismatch');
    }
    return null;
  }).filter(function(result) {
    return result !== null;
  });
  if (errors.length > 0) {
    return errors[0];
  }
  return null;
};

SAML.prototype.validatePostRequest = function (container, callback) {
  var self = this;
  var xml = Buffer.from(container.SAMLRequest, 'base64').toString('utf8');
  var dom = new xmldom.DOMParser().parseFromString(xml);
  var parserConfig = {
    explicitRoot: true,
    explicitCharkey: true,
    tagNameProcessors: [xml2js.processors.stripPrefix]
  };
  var parser = new xml2js.Parser(parserConfig);
  parser.parseString(xml, function (err, doc) {
    if (err) {
      return callback(err);
    }

    self.certsToCheck()
    .then(function(certs) {
      // Check if this document has a valid top-level signature
      if (self.options.cert && !self.validateSignature(xml, dom.documentElement, certs)) {
        return callback(new Error('Invalid signature on documentElement'));
      }

      processValidlySignedPostRequest(self, doc, callback);
    })
    .fail(function(err) {
      callback(err);
    });
  });
};

function processValidlySignedPostRequest(self, doc, callback) {
    var request = doc.LogoutRequest;
    if (request) {
      var profile = {};
      if (request.$.ID) {
          profile.ID = request.$.ID;
      } else {
        return callback(new Error('Missing SAML LogoutRequest ID'));
      }
      var issuer = request.Issuer;
      if (issuer && issuer[0]._) {
        profile.issuer = issuer[0]._;
      } else {
        return callback(new Error('Missing SAML issuer'));
      }

      var nameID = request.NameID;
      if (nameID) {
        profile.nameID = nameID[0]._;

        if (nameID[0].$ && nameID[0].$.Format) {
          profile.nameIDFormat = nameID[0].$.Format;
        }
      } else {
        return callback(new Error('Missing SAML NameID'));
      }
      var sessionIndex = request.SessionIndex;
      if (sessionIndex) {
        profile.sessionIndex = sessionIndex[0]._;
      }

      callback(null, profile, true);
    } else {
      return callback(new Error('Unknown SAML request message'));
    }
}

SAML.prototype.generateServiceProviderMetadata = function( decryptionCert, signingCert ) {
  var metadata = {
    'EntityDescriptor' : {
      '@xmlns': 'urn:oasis:names:tc:SAML:2.0:metadata',
      '@xmlns:ds': 'http://www.w3.org/2000/09/xmldsig#',
      '@entityID': this.options.issuer,
      '@ID': this.options.issuer.replace(/\W/g, '_'),
      'SPSSODescriptor' : {
        '@protocolSupportEnumeration': 'urn:oasis:names:tc:SAML:2.0:protocol',
      },
    }
  };

  if (this.options.decryptionPvk) {
    if (!decryptionCert) {
      throw new Error(
        "Missing decryptionCert while generating metadata for decrypting service provider");
    }
  }

  if(this.options.privateCert){
    if(!signingCert){
      throw new Error(
        "Missing signingCert while generating metadata for signing service provider messages");
    }
  }

  if(this.options.decryptionPvk || this.options.privateCert){
    metadata.EntityDescriptor.SPSSODescriptor.KeyDescriptor=[];
    if (this.options.privateCert) {

      signingCert = signingCert.replace( /-+BEGIN CERTIFICATE-+\r?\n?/, '' );
      signingCert = signingCert.replace( /-+END CERTIFICATE-+\r?\n?/, '' );
      signingCert = signingCert.replace( /\r\n/g, '\n' );

      metadata.EntityDescriptor.SPSSODescriptor.KeyDescriptor.push({
        '@use': 'signing',
        'ds:KeyInfo' : {
          'ds:X509Data' : {
            'ds:X509Certificate': {
              '#text': signingCert
            }
          }
        }
      });
    }

    if (this.options.decryptionPvk) {

      decryptionCert = decryptionCert.replace( /-+BEGIN CERTIFICATE-+\r?\n?/, '' );
      decryptionCert = decryptionCert.replace( /-+END CERTIFICATE-+\r?\n?/, '' );
      decryptionCert = decryptionCert.replace( /\r\n/g, '\n' );

      metadata.EntityDescriptor.SPSSODescriptor.KeyDescriptor.push({
        '@use': 'encryption',
        'ds:KeyInfo' : {
          'ds:X509Data' : {
            'ds:X509Certificate': {
              '#text': decryptionCert
            }
          }
        },
        'EncryptionMethod' : [
          // this should be the set that the xmlenc library supports
          { '@Algorithm': 'http://www.w3.org/2001/04/xmlenc#aes256-cbc' },
          { '@Algorithm': 'http://www.w3.org/2001/04/xmlenc#aes128-cbc' },
          { '@Algorithm': 'http://www.w3.org/2001/04/xmlenc#tripledes-cbc' }
        ]
      });
    }
  }

  if (this.options.logoutCallbackUrl) {
    metadata.EntityDescriptor.SPSSODescriptor.SingleLogoutService = {
      '@Binding': 'urn:oasis:names:tc:SAML:2.0:bindings:HTTP-POST',
      '@Location': this.options.logoutCallbackUrl
    };
  }

  if (this.options.identifierFormat) {
    metadata.EntityDescriptor.SPSSODescriptor.NameIDFormat = this.options.identifierFormat;
  }

  metadata.EntityDescriptor.SPSSODescriptor.AssertionConsumerService = {
    '@index': '1',
    '@isDefault': 'true',
    '@Binding': 'urn:oasis:names:tc:SAML:2.0:bindings:HTTP-POST',
    '@Location': this.getCallbackUrl({})
  };
  return xmlbuilder.create(metadata).end({ pretty: true, indent: '  ', newline: '\n' });
};

exports.SAML = SAML;<|MERGE_RESOLUTION|>--- conflicted
+++ resolved
@@ -899,12 +899,6 @@
   })
   .fail(function(err) {
     debug('validatePostResponse resulted in an error: %s', err);
-<<<<<<< HEAD
-    Q.ninvoke(self.cacheProvider, 'remove', inResponseTo)
-      .then(function() {
-        callback(err);
-    });
-=======
     if (self.options.validateInResponseTo) {
       Q.ninvoke(self.cacheProvider, 'remove', inResponseTo)
       .then(function() {
@@ -913,7 +907,6 @@
     } else {
       callback(err);
     }
->>>>>>> 3ba244d2
   })
   .done();
 };
@@ -987,14 +980,8 @@
   }
 }
 
-<<<<<<< HEAD
-SAML.prototype.hasValidSignatureForRedirect = function (samlMessageType, container) {
-  var self = this;
-  var signature = container.Signature;
-  if (signature && this.options.cert) {
-    var urlString = samlMessageType + '=' + encodeURIComponent(container[samlMessageType]);
-=======
 SAML.prototype.hasValidSignatureForRedirect = function (container, originalQuery) {
+  var self = this;
   var tokens = originalQuery.split('&');
   var getParam = function (key) {
     var exists = tokens.filter(function(t) { return new RegExp(key).test(t); });
@@ -1003,7 +990,6 @@
 
   if (container.Signature && this.options.cert) {
     var urlString = getParam('SAMLRequest') || getParam('SAMLResponse');
->>>>>>> 3ba244d2
 
     if (getParam('RelayState')) {
       urlString += '&' + getParam('RelayState');
@@ -1014,13 +1000,8 @@
     return this.certsToCheck()
       .then(function(certs) {
         var hasValidQuerySignature = certs.some(function (cert) {
-<<<<<<< HEAD
           return self.validateSignatureForRedirect(
-            urlString, signature, container.SigAlg, cert
-=======
-          return validateSignatureForRedirect(
             urlString, container.Signature, container.SigAlg, cert
->>>>>>> 3ba244d2
           );
         });
 
@@ -1033,15 +1014,7 @@
   }
 };
 
-<<<<<<< HEAD
 SAML.prototype.validateSignatureForRedirect = function (urlString, signature, alg, cert) {
-  var supportedAlgs = crypto.getHashes().filter(
-    function(h) { return new RegExp(h).test(alg); }
-  );
-
-  if (supportedAlgs.length === 0) {
-=======
-function validateSignatureForRedirect (urlString, signature, alg, cert) {
   // See if we support a matching algorithm, case-insensitive. Otherwise, throw error.
   function hasMatch (ourAlgo) {
     // The incoming algorithm is forwarded as a URL.
@@ -1055,7 +1028,6 @@
     matchingAlgo = crypto.getHashes()[i]
   }
   else {
->>>>>>> 3ba244d2
     throw alg + ' is not supported';
   }
 
