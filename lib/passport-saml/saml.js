var debug = require('debug')('passport-saml');
var zlib = require('zlib');
var xml2js = require('xml2js');
var xmlCrypto = require('xml-crypto');
var crypto = require('crypto');
var xmldom = require('xmldom');
var url = require('url');
var querystring = require('querystring');
var xmlbuilder = require('xmlbuilder');
var xmlenc = require('xml-encryption');
var xpath = xmlCrypto.xpath;
var InMemoryCacheProvider = require('./inmemory-cache-provider.js').CacheProvider;
var Q = require('q');

var SAML = function (options) {
  var self = this;

  this.options = this.initialize(options);
  this.cacheProvider = this.options.cacheProvider;
};

SAML.prototype.initialize = function (options) {
  if (!options) {
    options = {};
  }

  if (options.hasOwnProperty('cert') && !options.cert) {
    throw new Error('Invalid property: cert must not be empty');
  }

  if (!options.path) {
    options.path = '/saml/consume';
  }

  if (!options.host) {
    options.host = 'localhost';
  }

  if (!options.issuer) {
    options.issuer = 'onelogin_saml';
  }

  if (options.identifierFormat === undefined) {
    options.identifierFormat = "urn:oasis:names:tc:SAML:1.1:nameid-format:emailAddress";
  }

  if (options.authnContext === undefined) {
    options.authnContext = "urn:oasis:names:tc:SAML:2.0:ac:classes:PasswordProtectedTransport";
  }

  if (!Array.isArray(options.authnContext)) {
    options.authnContext = [options.authnContext];
  }

  if (!options.acceptedClockSkewMs) {
    // default to no skew
    options.acceptedClockSkewMs = 0;
  }

  // Start suomifi additions configuration parameters
  //
  // Default values must be set so that with default configuration (i.e. if there are no values
  // given in configuration) default behaviour is to enable following checks / enforcements (i.e.
  //   suomifiAdditions.disable*
  // options default values must be false
  if (!options.suomifiAdditions) {
    options.suomifiAdditions = {};
  }

  if (!options.suomifiAdditions.disableEncryptedAssertionsOnlyPolicyEnforcementForUnitTestPurposes) {
    options.suomifiAdditions.disableEncryptedAssertionsOnlyPolicyEnforcementForUnitTestPurposes = false;
  }

  if (!options.suomifiAdditions.disableValidateInResponseEnforcementForUnitTestingPurposes) {
    options.suomifiAdditions.disableValidateInResponseEnforcementForUnitTestingPurposes = false;
  }

  if (!options.suomifiAdditions.disablePostResponseTopLevelSignatureValidationEnforcementForUnitTestPurposes) {
    options.suomifiAdditions.disablePostResponseTopLevelSignatureValidationEnforcementForUnitTestPurposes = false;
  }

  if (!options.suomifiAdditions.disableAssertionSignatureVerificationEnforcementForUnitTestPurposes) {
    options.suomifiAdditions.disableAssertionSignatureVerificationEnforcementForUnitTestPurposes = false;
  }

  if (!options.suomifiAdditions.disableAudienceCheckEnforcementForUnitTestPurposes) {
    options.suomifiAdditions.disableAudienceCheckEnforcementForUnitTestPurposes = false;
  }

  if (!options.suomifiAdditions.usePublicKeyAsCertParamForSignatureValidation) {
    options.suomifiAdditions.usePublicKeyAsCertParamForSignatureValidation = false;
  }
  // End suomifi additions configuration parameters

  if(!options.validateInResponseTo){
    options.validateInResponseTo = false;
  }

  if(!options.requestIdExpirationPeriodMs){
    options.requestIdExpirationPeriodMs = 28800000;  // 8 hours
  }

  if(!options.cacheProvider){
      options.cacheProvider = new InMemoryCacheProvider(
          {keyExpirationPeriodMs: options.requestIdExpirationPeriodMs });
  }

  if (!options.logoutUrl) {
    // Default to Entry Point
    options.logoutUrl = options.entryPoint || '';
  }

  // sha1, sha256, or sha512
  if (!options.signatureAlgorithm) {
    options.signatureAlgorithm = 'sha1';
  }

  /**
   * List of possible values:
   * - exact : Assertion context must exactly match a context in the list
   * - minimum:  Assertion context must be at least as strong as a context in the list
   * - maximum:  Assertion context must be no stronger than a context in the list
   * - better:  Assertion context must be stronger than all contexts in the list
   */
  if (!options.RACComparison || ['exact','minimum','maximum','better'].indexOf(options.RACComparison) === -1){
    options.RACComparison = 'exact';
  }

  return options;
};

SAML.prototype.getProtocol = function (req) {
  return this.options.protocol || (req.protocol || 'http').concat('://');
};

SAML.prototype.getCallbackUrl = function (req) {
    // Post-auth destination
  if (this.options.callbackUrl) {
    return this.options.callbackUrl;
  } else {
    var host;
    if (req.headers) {
      host = req.headers.host;
    } else {
      host = this.options.host;
    }
    return this.getProtocol(req) + host + this.options.path;
  }
};

SAML.prototype.generateUniqueID = function () {
  return crypto.randomBytes(10).toString('hex');
};

SAML.prototype.generateInstant = function () {
  return new Date().toISOString();
};

SAML.prototype.signRequest = function (samlMessage) {
  var signer;
  var samlMessageToSign = {};
  switch(this.options.signatureAlgorithm) {
    case 'sha256':
      samlMessage.SigAlg = 'http://www.w3.org/2001/04/xmldsig-more#rsa-sha256';
      signer = crypto.createSign('RSA-SHA256');
      break;
    case 'sha512':
      samlMessage.SigAlg = 'http://www.w3.org/2001/04/xmldsig-more#rsa-sha512';
      signer = crypto.createSign('RSA-SHA512');
      break;
    default:
      samlMessage.SigAlg = 'http://www.w3.org/2000/09/xmldsig#rsa-sha1';
      signer = crypto.createSign('RSA-SHA1');
      break;
  }
  if (samlMessage.SAMLRequest) {
    samlMessageToSign.SAMLRequest = samlMessage.SAMLRequest;
  }
  if (samlMessage.SAMLResponse) {
    samlMessageToSign.SAMLResponse = samlMessage.SAMLResponse;
  }
  if (samlMessage.RelayState) {
    samlMessageToSign.RelayState = samlMessage.RelayState;
  }
  if (samlMessage.SigAlg) {
    samlMessageToSign.SigAlg = samlMessage.SigAlg;
  }
  signer.update(querystring.stringify(samlMessageToSign));
  samlMessage.Signature = signer.sign(this.options.privateCert, 'base64');
};

SAML.prototype.generateAuthorizeRequest = function (req, isPassive, reqOptions, callback) {
  var self = this;
  var id = "_" + self.generateUniqueID();
  var instant = self.generateInstant();
  var forceAuthn = self.options.forceAuthn || false;

  Q.fcall(function() {
    if(self.options.validateInResponseTo) {
      return Q.ninvoke(self.cacheProvider, 'save', id, instant);
    } else {
      return Q();
    }
  })
  .then(function(){
    var request = {
      'samlp:AuthnRequest': {
        '@xmlns:samlp': 'urn:oasis:names:tc:SAML:2.0:protocol',
        '@ID': id,
        '@Version': '2.0',
        '@IssueInstant': instant,
        '@ProtocolBinding': 'urn:oasis:names:tc:SAML:2.0:bindings:HTTP-POST',
        '@Destination': self.options.entryPoint,
        'saml:Issuer' : {
          '@xmlns:saml' : 'urn:oasis:names:tc:SAML:2.0:assertion',
          '#text': self.options.issuer
        }
      }
    };

    if (isPassive)
      request['samlp:AuthnRequest']['@IsPassive'] = true;

    if (forceAuthn) {
      request['samlp:AuthnRequest']['@ForceAuthn'] = true;
    }

    if (!self.options.disableRequestACSUrl) {
      request['samlp:AuthnRequest']['@AssertionConsumerServiceURL'] = self.getCallbackUrl(req);
    }

    if (self.options.identifierFormat) {
      request['samlp:AuthnRequest']['samlp:NameIDPolicy'] = {
        '@xmlns:samlp': 'urn:oasis:names:tc:SAML:2.0:protocol',
        '@Format': self.options.identifierFormat,
        '@AllowCreate': 'true'
      };
    }

    if (!self.options.disableRequestedAuthnContext) {
      var authnContextClassRefs = [];
      self.options.authnContext.forEach(function(value) {
        authnContextClassRefs.push({
            '@xmlns:saml': 'urn:oasis:names:tc:SAML:2.0:assertion',
            '#text': value
        });
      });

      request['samlp:AuthnRequest']['samlp:RequestedAuthnContext'] = {
        '@xmlns:samlp': 'urn:oasis:names:tc:SAML:2.0:protocol',
        '@Comparison': self.options.RACComparison,
        'saml:AuthnContextClassRef': authnContextClassRefs
      };
    }

    if (self.options.attributeConsumingServiceIndex) {
      request['samlp:AuthnRequest']['@AttributeConsumingServiceIndex'] = self.options.attributeConsumingServiceIndex;
    }

    if (self.options.providerName) {
      request['samlp:AuthnRequest']['@ProviderName'] = self.options.providerName;
    }

    if (reqOptions && reqOptions.vetumaLang) {
      addVetumaLangExtension(request['samlp:AuthnRequest'], reqOptions.vetumaLang);
    }

    callback(null, xmlbuilder.create(request).end());
  })
  .fail(function(err){
    callback(err);
  })
  .done();
};

/*jshint -W069 */
function addVetumaLangExtension(parentTag, lang) {
  if (!parentTag['samlp:Extensions']) {
    parentTag['samlp:Extensions'] = {};
  }
  var extensionsTag = parentTag['samlp:Extensions'];

  var entry = extensionsTag['vetuma'] = {};
  entry['LG'] = {};
  entry['LG']['#text'] = lang;
  entry['@xmlns'] = 'urn:vetuma:SAML:2.0:extensions';
}
/*jshint +W069 */

SAML.prototype.generateLogoutRequest = function (req, options) {
  var id = "_" + this.generateUniqueID();
  var instant = this.generateInstant();

  var request = {
    'samlp:LogoutRequest' : {
      '@xmlns:samlp': 'urn:oasis:names:tc:SAML:2.0:protocol',
      '@xmlns:saml': 'urn:oasis:names:tc:SAML:2.0:assertion',
      '@ID': id,
      '@Version': '2.0',
      '@IssueInstant': instant,
      '@Destination': this.options.logoutUrl,
      'saml:Issuer' : {
        '@xmlns:saml': 'urn:oasis:names:tc:SAML:2.0:assertion',
        '#text': this.options.issuer
      },
      'saml:NameID' : {
        '@Format': req.user.nameIDFormat,
        '#text': req.user.nameID
      }
    }
  };

  if (req.user.nameQualifier != null) {
    request['samlp:LogoutRequest']['saml:NameID']['@NameQualifier'] = req.user.nameQualifier;
  }

  if (req.user.spNameQualifier != null) {
    request['samlp:LogoutRequest']['saml:NameID']['@SPNameQualifier'] = req.user.spNameQualifier;
  }

  if (req.user.sessionIndex) {
    request['samlp:LogoutRequest']['saml2p:SessionIndex'] = {
      '@xmlns:saml2p': 'urn:oasis:names:tc:SAML:2.0:protocol',
      '#text': req.user.sessionIndex
    };
  }

<<<<<<< HEAD
  if (options && options.vetumaLang) {
    addVetumaLangExtension(request['samlp:LogoutRequest'], options.vetumaLang);
  }

=======
>>>>>>> ce5351d5
  return Q.ninvoke(this.cacheProvider, 'save', id, instant)
    .then(function() {
      return xmlbuilder.create(request).end();
    });
};

SAML.prototype.generateLogoutResponse = function (req, logoutRequest) {
  var id = "_" + this.generateUniqueID();
  var instant = this.generateInstant();

  var request = {
    'samlp:LogoutResponse' : {
      '@xmlns:samlp': 'urn:oasis:names:tc:SAML:2.0:protocol',
      '@xmlns:saml': 'urn:oasis:names:tc:SAML:2.0:assertion',
      '@ID': id,
      '@Version': '2.0',
      '@IssueInstant': instant,
      '@Destination': this.options.logoutUrl,
      '@InResponseTo': logoutRequest.ID,
      'saml:Issuer' : {
        '#text': this.options.issuer
      },
      'samlp:Status': {
        'samlp:StatusCode': {
          '@Value': 'urn:oasis:names:tc:SAML:2.0:status:Success'
        }
      }
    }
  };

  return xmlbuilder.create(request).end();
};

SAML.prototype.requestToUrl = function (request, response, operation, additionalParameters, callback) {
  var self = this;
  if (self.options.skipRequestCompression)
    requestToUrlHelper(null, Buffer.from(request || response, 'utf8'));
  else
    zlib.deflateRaw(request || response, requestToUrlHelper);

  function requestToUrlHelper(err, buffer) {
    if (err) {
      return callback(err);
    }

    var base64 = buffer.toString('base64');
    var target = url.parse(self.options.entryPoint, true);

    if (operation === 'logout') {
      if (self.options.logoutUrl) {
        target = url.parse(self.options.logoutUrl, true);
      }
    } else if (operation !== 'authorize') {
        return callback(new Error("Unknown operation: "+operation));
    }

    var samlMessage = request ? {
      SAMLRequest: base64
    } : {
      SAMLResponse: base64
    };
    Object.keys(additionalParameters).forEach(function(k) {
      samlMessage[k] = additionalParameters[k];
    });

    if (self.options.privateCert) {
      try {
        if (!self.options.entryPoint) {
          throw new Error('"entryPoint" config parameter is required for signed messages');
        }

        // sets .SigAlg and .Signature
        self.signRequest(samlMessage);

      } catch (ex) {
        return callback(ex);
      }
    }
    Object.keys(samlMessage).forEach(function(k) {
      target.query[k] = samlMessage[k];
    });

    // Delete 'search' to for pulling query string from 'query'
    // https://nodejs.org/api/url.html#url_url_format_urlobj
    delete target.search;

    callback(null, url.format(target));
  }
};

SAML.prototype.getAdditionalParams = function (req, operation, overrideParams) {
  var additionalParams = {};

  var RelayState = req.query && req.query.RelayState || req.body && req.body.RelayState;
  if (RelayState) {
    additionalParams.RelayState = RelayState;
  }

  var optionsAdditionalParams = this.options.additionalParams || {};
  Object.keys(optionsAdditionalParams).forEach(function(k) {
    additionalParams[k] = optionsAdditionalParams[k];
  });

  var optionsAdditionalParamsForThisOperation = {};
  if (operation == "authorize") {
    optionsAdditionalParamsForThisOperation = this.options.additionalAuthorizeParams || {};
  }
  if (operation == "logout") {
    optionsAdditionalParamsForThisOperation = this.options.additionalLogoutParams || {};
  }

  Object.keys(optionsAdditionalParamsForThisOperation).forEach(function(k) {
    additionalParams[k] = optionsAdditionalParamsForThisOperation[k];
  });

  overrideParams = overrideParams || {};
  Object.keys(overrideParams).forEach(function(k) {
    additionalParams[k] = overrideParams[k];
  });

  return additionalParams;
};

SAML.prototype.getAuthorizeUrl = function (req, options, callback) {
  var self = this;
  self.generateAuthorizeRequest(req, self.options.passive, options, function(err, request){
    if (err)
      return callback(err);
    var operation = 'authorize';
    var overrideParams = options ? options.additionalParams || {} : {};
    self.requestToUrl(request, null, operation, self.getAdditionalParams(req, operation, overrideParams), callback);
  });
};

SAML.prototype.getAuthorizeForm = function (req, reqOptions, callback) {
  var self = this;

  // The quoteattr() function is used in a context, where the result will not be evaluated by javascript
  // but must be interpreted by an XML or HTML parser, and it must absolutely avoid breaking the syntax
  // of an element attribute.
  var quoteattr = function(s, preserveCR) {
    preserveCR = preserveCR ? '&#13;' : '\n';
    return ('' + s) // Forces the conversion to string.
      .replace(/&/g, '&amp;') // This MUST be the 1st replacement.
      .replace(/'/g, '&apos;') // The 4 other predefined entities, required.
      .replace(/"/g, '&quot;')
      .replace(/</g, '&lt;')
      .replace(/>/g, '&gt;')
       // Add other replacements here for HTML only
       // Or for XML, only if the named entities are defined in its DTD.
      .replace(/\r\n/g, preserveCR) // Must be before the next replacement.
      .replace(/[\r\n]/g, preserveCR);
  };

  var getAuthorizeFormHelper = function(err, buffer) {
    if (err) {
      return callback(err);
    }

    var operation = 'authorize';
    var additionalParameters = self.getAdditionalParams(req, operation);
    var samlMessage = {
      SAMLRequest: buffer.toString('base64')
    };

    Object.keys(additionalParameters).forEach(function(k) {
      samlMessage[k] = additionalParameters[k] || '';
    });

    var formInputs = Object.keys(samlMessage).map(function(k) {
      return '<input type="hidden" name="' + k + '" value="' + quoteattr(samlMessage[k]) + '" />';
    }).join('\r\n');

    callback(null, [
      '<!DOCTYPE html>',
      '<html>',
      '<head>',
      '<meta charset="utf-8">',
      '<meta http-equiv="x-ua-compatible" content="ie=edge">',
      '</head>',
      '<body onload="document.forms[0].submit()">',
      '<noscript>',
      '<p><strong>Note:</strong> Since your browser does not support JavaScript, you must press the button below once to proceed.</p>',
      '</noscript>',
      '<form method="post" action="' + encodeURI(self.options.entryPoint) + '">',
      formInputs,
      '<input type="submit" value="Submit" />',
      '</form>',
      '<script>document.forms[0].style.display="none";</script>', // Hide the form if JavaScript is enabled
      '</body>',
      '</html>'
    ].join('\r\n'));
  };

  self.generateAuthorizeRequest(req, self.options.passive, reqOptions, function(err, request) {
    if (err) {
      return callback(err);
    }

    if (self.options.skipRequestCompression) {
      getAuthorizeFormHelper(null, Buffer.from(request, 'utf8'));
    } else {
      zlib.deflateRaw(request, getAuthorizeFormHelper);
    }
  });

};

SAML.prototype.getLogoutUrl = function(req, options, callback) {
  var self = this;
<<<<<<< HEAD
  return self.generateLogoutRequest(req, options)
=======
  return self.generateLogoutRequest(req)
>>>>>>> ce5351d5
    .then(function(request) {
      var operation = 'logout';
      var overrideParams = options ? options.additionalParams || {} : {};
      return self.requestToUrl(request, null, operation, self.getAdditionalParams(req, operation, overrideParams), callback);
    });
};

SAML.prototype.getLogoutResponseUrl = function(req, options, callback) {
  var response = this.generateLogoutResponse(req, req.samlLogoutRequest);
  var operation = 'logout';
  var overrideParams = options ? options.additionalParams || {} : {};
  this.requestToUrl(null, response, operation, this.getAdditionalParams(req, operation, overrideParams), callback);
};

SAML.prototype.certToPEM = function (cert) {
  cert = cert.match(/.{1,64}/g).join('\n');
  // Start suomifi additions
  var self = this;
  if (self.options.suomifiAdditions.usePublicKeyAsCertParamForSignatureValidation)
    return this.keyToPEM(cert);
  // End suomifi additions

  if (cert.indexOf('-BEGIN CERTIFICATE-') === -1)
    cert = "-----BEGIN CERTIFICATE-----\n" + cert;
  if (cert.indexOf('-END CERTIFICATE-') === -1)
    cert = cert + "\n-----END CERTIFICATE-----\n";

  return cert;
};

// Start suomifi additions
SAML.prototype.keyToPEM = function(key) {
  if (key.indexOf('-BEGIN PUBLIC KEY-') === -1)
    key = "-----BEGIN PUBLIC KEY-----\n" + key;
  if (key.indexOf('-END PUBLIC KEY-') === -1)
    key = key + "\n-----END PUBLIC KEY-----\n";

  return key;
};
// End suomifi additions

SAML.prototype.certsToCheck = function () {
  var self = this;
  if (!self.options.cert) {
    return Q();
  }
  if (typeof(self.options.cert) === 'function') {
    return Q.nfcall(self.options.cert)
    .then(function(certs) {
      if (!Array.isArray(certs)) {
        certs = [certs];
      }
      return Q(certs);
    });
  }
  var certs = self.options.cert;
  if (!Array.isArray(certs)) {
    certs = [certs];
  }
  return Q(certs);
};

// This function checks that the |currentNode| in the |fullXml| document contains exactly 1 valid
//   signature of the |currentNode|.
//
// See https://github.com/bergie/passport-saml/issues/19 for references to some of the attack
//   vectors against SAML signature verification.
SAML.prototype.validateSignature = function (fullXml, currentNode, certs) {
  var self = this;
  var xpathSigQuery = ".//*[local-name(.)='Signature' and " +
                      "namespace-uri(.)='http://www.w3.org/2000/09/xmldsig#']";
  var signatures = xpath(currentNode, xpathSigQuery);
  // This function is expecting to validate exactly one signature, so if we find more or fewer
  //   than that, reject.
  if (signatures.length != 1)
    return false;
  var signature = signatures[0];
  return certs.some(function (certToCheck) {
    return self.validateSignatureForCert(signature, certToCheck, fullXml, currentNode);
  });
};

// This function checks that the |signature| is signed with a given |cert|.
SAML.prototype.validateSignatureForCert = function (signature, cert, fullXml, currentNode) {
  var self = this;
  var sig = new xmlCrypto.SignedXml();
  sig.keyInfoProvider = {
    getKeyInfo: function (key) {
      return "<X509Data></X509Data>";
    },
    getKey: function (keyInfo) {
      return self.certToPEM(cert);
    }
  };
  sig.loadSignature(signature);
  // We expect each signature to contain exactly one reference to the top level of the xml we
  //   are validating, so if we see anything else, reject.
  if (sig.references.length != 1 )
    return false;
  var refUri = sig.references[0].uri;
  var refId = (refUri[0] === '#') ? refUri.substring(1) : refUri;
  // If we can't find the reference at the top level, reject
  var idAttribute = currentNode.getAttribute('ID') ? 'ID' : 'Id';
  if (currentNode.getAttribute(idAttribute) != refId)
    return false;
  // If we find any extra referenced nodes, reject.  (xml-crypto only verifies one digest, so
  //   multiple candidate references is bad news)
  var totalReferencedNodes = xpath(currentNode.ownerDocument,
                                  "//*[@" + idAttribute + "='" + refId + "']");
  if (totalReferencedNodes.length > 1)
    return false;
  return sig.checkSignature(fullXml);
};

SAML.prototype.validatePostResponse = function (container, callback) {
  var self = this;

  var xml, doc, inResponseTo;

  Q.fcall(function(){
    xml = Buffer.from(container.SAMLResponse, 'base64').toString('utf8');
    doc = new xmldom.DOMParser({
    }).parseFromString(xml);

    if (!doc.hasOwnProperty('documentElement'))
      throw new Error('SAMLResponse is not valid base64-encoded XML');

    inResponseTo = xpath(doc, "/*[local-name()='Response']/@InResponseTo");

    if (inResponseTo) {
      inResponseTo = inResponseTo.length ? inResponseTo[0].nodeValue : null;

      return self.validateInResponseTo(inResponseTo);
    }
  })
  .then(function() {
    return self.certsToCheck();
  })
  .then(function(certs) {
    // Check if this document has a valid top-level signature
    var validSignature = false;
    if (self.options.cert && self.validateSignature(xml, doc.documentElement, certs)) {
      validSignature = true;
    }
    // start suomifi additions
    if (validSignature !== true &&
      self.options.suomifiAdditions.disablePostResponseTopLevelSignatureValidationEnforcementForUnitTestPurposes !== true)
    {
      // Enforce document level signature checking.
      //
      // According to this comment ( https://github.com/bergie/passport-saml/issues/180#issuecomment-289998792 ):
      // "Signatures are optional, and may not be provided by some IDPs..."
      // But this is not the case with the IdP being used at the moment (so there should not be any reason
      // to silently allow unsigned top responses).
      // Thus throw error if response documents' signature is not valid AND/OR if
      // options.cert was not configured (in which case signature was not even checked).
      //
      // NOTE: baseline passport-saml (1.0.0) does not cause hard failure in following situations:
      //
      // 1) top/message level signature does not match with content
      // 2) validateSignature method encounters more than one Signature elements when it tries to process message (i.e.
      //    when it tries to validate message level signature)
      //
      // About (1): passport-saml continues to process response and if response contains assertions it validates
      // assertions signature (if IdP certificates were configured)
      //
      // About (2): this situation can happen e.g. when IdP sends SAML login response so that message AND assertion
      // are signed BUT assertion is not encrypted. I.e. in this particular case this:
      // https://github.com/bergie/passport-saml/blob/d2c89947fca1fa79365f5819a0e7326ebc94728a/lib/passport-saml/saml.js#L519-L525
      // code blocks xpath picks up two Signature elements (during message's signature is verification) and ends up
      // returning false (due reasons described in code commens above that particular method).
      //
      // What this means from suomi.fi point of view is that unencrypted assertions shall NOT work (because suomi.fi
      // IdP signs message and assertion) BUT this is not a problem because SP should / must not accept unencrypted
      // assertions (see EncryptedAssertionsOnlyPolicyEnforcement)

      throw new Error('Invalid top level signature');
    }
    // end suomifi additions

    var assertions = xpath(doc, "/*[local-name()='Response']/*[local-name()='Assertion']");
    var encryptedAssertions = xpath(doc,
      "/*[local-name()='Response']/*[local-name()='EncryptedAssertion']");

    if (assertions.length + encryptedAssertions.length > 1) {
      // There's no reason I know of that we want to handle multiple assertions, and it seems like a
      //   potential risk vector for signature scope issues, so treat this as an invalid signature
      throw new Error('Invalid signature: multiple assertions');
    }

    // start suomifi additions
    if (assertions.length > 0 &&
      self.options.suomifiAdditions.disableEncryptedAssertionsOnlyPolicyEnforcementForUnitTestPurposes !== true )
    {
      // There should not be any reason to process unencrypted assertion.
      // I.e. if assertion(s) are not encrypted there must be some configuration
      // error either with SAML SP's metadata or in IdP
      //
      // That being said unencrypted assertions are allowed if passport-saml
      // is explicitly configured to allow those (for example to debugging purposes)
      //
      // "encrypted assertion(s) only" policy enforcement is one piece in the puzzle of preventing
      // SAML login response replay attacks. Other pieces of the puzzle are "audience check" policy
      // enforcement and "validateInResponseTo" feature. For more comments about these check
      // code comments of "audience check" policy enforcement code block from the assertion processing
      // section of this passport-saml fork...starting with "// Audience validation is one piece in...").
      //
      throw new Error('Unencrypted assertion(s) are not allowed');
    }
    // end suomifi additions

    if (assertions.length == 1) {
      // start suomifi addition
      if (self.options.suomifiAdditions.disableAssertionSignatureVerificationEnforcementForUnitTestPurposes !== true)
      {
        // At the time of writing this comment passport-saml's (0.32.1) default behaviour is/was that if
        // documents top level signature is valid then validation of assertion's signature is skipped.
        //
        // Validity of assertion's signature must also be done thus this sparated code block which
        // performs validateSignature check regardless of value of "validSignature" variable.
        //
        // NOTE: SAML SP metadata MUST have WantAssertionsSigned="true" in SPSSODescriptor in
        //       order to receive signed assertions
        // NOTE2: if you change this code block keep in mind that validateSignature check
        //        is done in two places (when handling unencrypted assertions and when handling encrypted
        //        assertions)
        // NOTE3: if - e.g. due some passport-saml upgrade merge - signature validation code
        //        outside of this suomifi addition code block is changed check that same changes
        //        are reflected inside this code block also

        if (self.validateSignature(xml, assertions[0], certs) !== true) {
          throw new Error('Invalid assertion signature');
        }
      }
      // end suomifi addition...passport-saml's default code block is executed also...
      if (self.options.cert &&
          !validSignature &&
          !self.validateSignature(xml, assertions[0], certs)) {
        throw new Error('Invalid signature');
      }
      return self.processValidlySignedAssertion(assertions[0].toString(), xml, inResponseTo, callback);
    }

    if (encryptedAssertions.length == 1) {
      if (!self.options.decryptionPvk)
        throw new Error('No decryption key for encrypted SAML response');

      var encryptedAssertionXml = encryptedAssertions[0].toString();

      var xmlencOptions = { key: self.options.decryptionPvk };
      return Q.ninvoke(xmlenc, 'decrypt', encryptedAssertionXml, xmlencOptions)
        .then(function(decryptedXml) {
          var decryptedDoc = new xmldom.DOMParser().parseFromString(decryptedXml);
          var decryptedAssertions = xpath(decryptedDoc, "/*[local-name()='Assertion']");
          if (decryptedAssertions.length != 1)
            throw new Error('Invalid EncryptedAssertion content');

          // start suomifi addition
          if (self.options.suomifiAdditions.disableAssertionSignatureVerificationEnforcementForUnitTestPurposes !== true)
          {
            // At the time of writing this comment passport-saml's (0.32.1) default behaviour is/was that if
            // documents top level signature is valid then validation of assertion's signature is skipped.
            //
            // Validity of assertion's signature must also be done thus this sparated code block which
            // performs validateSignature check regardless of value of "validSignature" variable.
            //
            // NOTE: SAML SP metadata MUST have WantAssertionsSigned="true" in SPSSODescriptor in
            //       order to receive signed assertions
            // NOTE2: if you change this code block keep in mind that validateSignature check
            //        is done in two places (when handling unencrypted assertions and when handling encrypted
            //        assertions)
            // NOTE3: if - e.g. due some passport-saml upgrade merge - signature validation code
            //        outside of this suomifi addition code block is changed check that same changes
            //        are reflected inside this code block also

            // NOTE4: this processes decryptedXml and decryptedAssertions (just a side note if following
            //        check is copy pasted at some point in the future due some change from unencrypted
            //        assertions code block)
            if (self.validateSignature(decryptedXml, decryptedAssertions[0], certs) !== true) {
              throw new Error('Invalid assertion signature');
            }
          }
          // end suomifi addition...passport-saml's default code block is executed also...
          if (self.options.cert &&
              !validSignature &&
              !self.validateSignature(decryptedXml, decryptedAssertions[0], certs))
            throw new Error('Invalid signature from encrypted assertion');

          self.processValidlySignedAssertion(decryptedAssertions[0].toString(), xml, inResponseTo, callback);
        });
    }

    // If there's no assertion, fall back on xml2js response parsing for the status &
    //   LogoutResponse code.

    var parserConfig = {
      explicitRoot: true,
      explicitCharkey: true,
      tagNameProcessors: [xml2js.processors.stripPrefix]
    };
    var parser = new xml2js.Parser(parserConfig);
    return Q.ninvoke( parser, 'parseString', xml)
      .then(function(doc) {
        var response = doc.Response;
        if (response) {
          var assertion = response.Assertion;
          if (!assertion) {
            var status = response.Status;
            if (status) {
              var statusCode = status[0].StatusCode;
              if (statusCode && statusCode[0].$.Value === "urn:oasis:names:tc:SAML:2.0:status:Responder") {
                var nestedStatusCode = statusCode[0].StatusCode;
                if (nestedStatusCode && nestedStatusCode[0].$.Value === "urn:oasis:names:tc:SAML:2.0:status:NoPassive") {
                  if (self.options.cert && !validSignature) {
                    throw new Error('Invalid signature: NoPassive');
                  }
                  return callback(null, null, false);
                }
              }

              // Note that we're not requiring a valid signature before this logic -- since we are
              //   throwing an error in any case, and some providers don't sign error results,
              //   let's go ahead and give the potentially more helpful error.
              if (statusCode && statusCode[0].$.Value) {
                var msgType = statusCode[0].$.Value.match(/[^:]*$/)[0];
                if (msgType != 'Success') {
                  var msg = 'unspecified';
                  if (status[0].StatusMessage) {
                    msg = status[0].StatusMessage[0]._;
                  } else if (statusCode[0].StatusCode) {
                    msg = statusCode[0].StatusCode[0].$.Value.match(/[^:]*$/)[0];
                  }
                  var error = new Error('SAML provider returned ' + msgType + ' error: ' + msg);
                  var builderOpts = {
                    rootName: 'Status',
                    headless: true
                  };
                  error.statusXml = new xml2js.Builder(builderOpts).buildObject(status[0]);
                  throw error;
                }
              }
            }
            throw new Error('Missing SAML assertion');
          }
        } else {
          if (self.options.cert && !validSignature) {
            throw new Error('Invalid signature: No response found');
          }
          var logoutResponse = doc.LogoutResponse;
          if (logoutResponse){
            return callback(null, null, true);
          } else {
            throw new Error('Unknown SAML response message');
          }
        }
      });
  })
  .fail(function(err) {
    debug('validatePostResponse resulted in an error: %s', err);
    Q.ninvoke(self.cacheProvider, 'remove', inResponseTo)
      .then(function() {
        callback(err);
    });
  })
  .done();
};

SAML.prototype.validateInResponseTo = function (inResponseTo) {
  if (this.options.validateInResponseTo) {
    if (inResponseTo) {
      return Q.ninvoke(this.cacheProvider, 'get', inResponseTo)
        .then(function(result) {
          if (!result)
            throw new Error('InResponseTo is not valid');
          return Q();
        });
    } else {
      throw new Error('InResponseTo is missing from response');
    }
  } else {
    return Q();
  }
};

SAML.prototype.validateRedirect = function(container, callback) {
  var self = this;
  var samlMessageType = container.SAMLRequest ? 'SAMLRequest' : 'SAMLResponse';

  var data = Buffer.from(container[samlMessageType], "base64");
  zlib.inflateRaw(data, function(err, inflated) {
    if (err) {
      return callback(err);
    }

    var dom = new xmldom.DOMParser().parseFromString(inflated.toString());
    var parserConfig = {
      explicitRoot: true,
      explicitCharkey: true,
      tagNameProcessors: [xml2js.processors.stripPrefix]
    };
    var parser = new xml2js.Parser(parserConfig);
    parser.parseString(inflated, function (err, doc) {
      if (err) {
        return callback(err);
      }

      Q.fcall(function () {
        return samlMessageType === 'SAMLResponse' ?
          self.verifyLogoutResponse(doc) : self.verifyLogoutRequest(doc);
      })
      .then(function() {
        return self.hasValidSignatureForRedirect(samlMessageType, container);
      })
      .then(function () {
        processValidlySignedSamlLogout(self, doc, callback);
      })
      .fail(function(err) {
        callback(err);
      });
    });
  });
};

function processValidlySignedSamlLogout(self, doc, callback) {
  var response = doc.LogoutResponse;
  var request = doc.LogoutRequest;

  if (response){
    return callback(null, null, true);
  } else if (request) {
    processValidlySignedPostRequest(self, doc, callback);
  } else {
    throw new Error('Unknown SAML response message');
  }
}

SAML.prototype.hasValidSignatureForRedirect = function (samlMessageType, container) {
  var self = this;
  var signature = container.Signature;
  if (signature && this.options.cert) {
    var urlString = samlMessageType + '=' + encodeURIComponent(container[samlMessageType]);

    if (container.RelayState) {
      urlString += '&RelayState=' +
        encodeURIComponent(container.RelayState);
    }

    urlString += '&SigAlg=' + encodeURIComponent(container.SigAlg);

    return this.certsToCheck()
      .then(function(certs) {
        var hasValidQuerySignature = certs.some(function (cert) {
          return self.validateSignatureForRedirect(
            urlString, signature, container.SigAlg, cert
          );
        });

        if (!hasValidQuerySignature) {
          throw 'Invalid signature';
        }
      });
  } else {
    return Q(true);
  }
};

SAML.prototype.validateSignatureForRedirect = function (urlString, signature, alg, cert) {
  var supportedAlgs = crypto.getHashes().filter(
    function(h) { return new RegExp(h).test(alg); }
  );

  if (supportedAlgs.length === 0) {
    throw alg + ' is not supported';
  }

  var verifier = crypto.createVerify(supportedAlgs[supportedAlgs.length-1]);
  verifier.update(urlString);

  return verifier.verify(this.certToPEM(cert), signature, 'base64');
};

SAML.prototype.verifyLogoutRequest = function (doc) {
  this.verifyIssuer(doc.LogoutRequest);
  var nowMs = new Date().getTime();
  var conditions = doc.LogoutRequest.$;
  var conErr = this.checkTimestampsValidityError(
    nowMs, conditions.NotBefore, conditions.NotOnOrAfter
  );
  if (conErr) {
    throw conErr;
  }
};

SAML.prototype.verifyLogoutResponse = function (doc) {
  var self = this;

  return Q.fcall(function() {
    var statusCode = doc.LogoutResponse.Status[0].StatusCode[0].$.Value;
    if (statusCode !== "urn:oasis:names:tc:SAML:2.0:status:Success")
      throw 'Bad status code: ' + statusCode;

    self.verifyIssuer(doc.LogoutResponse);
    var inResponseTo = doc.LogoutResponse.$.InResponseTo;
    if (inResponseTo) {
      return self.validateInResponseTo(inResponseTo);
    }

    return Q(true);
  });
};

SAML.prototype.verifyIssuer = function (samlMessage) {
  if(this.options.idpIssuer) {
    var issuer = samlMessage.Issuer;
    if (issuer) {
      if (issuer[0]._ !== this.options.idpIssuer)
        throw 'Unknown SAML issuer. Expected: ' + this.options.idpIssuer + ' Received: ' + issuer[0]._;
    } else {
      throw 'Missing SAML issuer';
    }
  }
};

SAML.prototype.processValidlySignedAssertion = function(xml, samlResponseXml, inResponseTo, callback) {
  var self = this;
  var msg;
  var parserConfig = {
    explicitRoot: true,
    explicitCharkey: true,
    tagNameProcessors: [xml2js.processors.stripPrefix]
  };
  var nowMs = new Date().getTime();
  var profile = {};
  var assertion;
  var parsedAssertion;
  var parser = new xml2js.Parser(parserConfig);
  Q.ninvoke(parser, 'parseString', xml)
  .then(function(doc) {
	parsedAssertion = doc;
    assertion = doc.Assertion;

    var issuer = assertion.Issuer;
    if (issuer && issuer[0]._) {
      profile.issuer = issuer[0]._;
    }

    var authnStatement = assertion.AuthnStatement;
    if (authnStatement) {
      if (authnStatement[0].$ && authnStatement[0].$.SessionIndex) {
        profile.sessionIndex = authnStatement[0].$.SessionIndex;
      }
    }

    var subject = assertion.Subject;
    var subjectConfirmation, confirmData;
    if (subject) {
      var nameID = subject[0].NameID;
      if (nameID && nameID[0]._) {
        profile.nameID = nameID[0]._;

        if (nameID[0].$ && nameID[0].$.Format) {
          profile.nameIDFormat = nameID[0].$.Format;
          profile.nameQualifier = nameID[0].$.NameQualifier;
          profile.spNameQualifier = nameID[0].$.SPNameQualifier;
        }
      }

      subjectConfirmation = subject[0].SubjectConfirmation ?
                            subject[0].SubjectConfirmation[0] : null;
      confirmData = subjectConfirmation && subjectConfirmation.SubjectConfirmationData ?
                    subjectConfirmation.SubjectConfirmationData[0] : null;
      if (subject[0].SubjectConfirmation && subject[0].SubjectConfirmation.length > 1) {
        msg = 'Unable to process multiple SubjectConfirmations in SAML assertion';
        throw new Error(msg);
      }

      if (subjectConfirmation) {
        if (confirmData && confirmData.$) {
          var subjectNotBefore = confirmData.$.NotBefore;
          var subjectNotOnOrAfter = confirmData.$.NotOnOrAfter;

          var subjErr = self.checkTimestampsValidityError(
                          nowMs, subjectNotBefore, subjectNotOnOrAfter);
          if (subjErr) {
            throw subjErr;
          }
        }
      }
    }

    // start suomifi additions
    if ( ! self.options.validateInResponseTo &&
      self.options.suomifiAdditions.disableValidateInResponseEnforcementForUnitTestingPurposes !== true )
    {
      // Assertions must not be processed if validateInResponseTo check is switched off due e.g.
      // configuration error.
      //
      // "validateInResponseTo" feature is one piece in the puzzle of preventing replay attacks.
      // Other pieces are "audience checking" and "enforce encrypted asserion(s) only" policy (see
      // code comment about these from "audience check" enforcement part of this passport-saml fork (see few
      // lines below starting with "// Audience validation is one piece...")).
      //
      // That being said disableValidateInResponseEnforcementForUnitTestingPurposes flag
      // is used to control whether this enforcing is active e.g. in unit tests in order
      // to be able to test this stack with predefined SAML responsens
      throw new Error('validateInResponseTo feature is not configured on');
    }
    // end suomifi additions

    // Test to see that if we have a SubjectConfirmation InResponseTo that it matches
    // the 'InResponseTo' attribute set in the Response
    if (self.options.validateInResponseTo) {
      if (subjectConfirmation) {
        if (confirmData && confirmData.$) {
          var subjectInResponseTo = confirmData.$.InResponseTo;
          if (inResponseTo && subjectInResponseTo && subjectInResponseTo != inResponseTo) {
            return Q.ninvoke(self.cacheProvider, 'remove', inResponseTo)
              .then(function(){
                throw new Error('InResponseTo is not valid');
              });
          } else if (subjectInResponseTo) {
            var foundValidInResponseTo = false;
            return Q.ninvoke(self.cacheProvider, 'get', subjectInResponseTo)
              .then(function(result){
                if (result) {
                  var createdAt = new Date(result);
                  if (nowMs < createdAt.getTime() + self.options.requestIdExpirationPeriodMs)
                    foundValidInResponseTo = true;
                }
                return Q.ninvoke(self.cacheProvider, 'remove', inResponseTo );
              })
              .then(function(){
                if (!foundValidInResponseTo) {
                  throw new Error('InResponseTo is not valid');
                }
                return Q();
              });
          }
        }
      } else {
        return Q.ninvoke(self.cacheProvider, 'remove', inResponseTo);
      }
    } else {
      return Q();
    }
  })
  .then(function(){
    var conditions = assertion.Conditions ? assertion.Conditions[0] : null;
    if (assertion.Conditions && assertion.Conditions.length > 1) {
      msg = 'Unable to process multiple conditions in SAML assertion';
      throw new Error(msg);
    }
    if(conditions && conditions.$) {
      var conErr = self.checkTimestampsValidityError(
                    nowMs, conditions.$.NotBefore, conditions.$.NotOnOrAfter);
      if(conErr)
        throw conErr;
    }

    if (self.options.audience) {
      var audienceErr = self.checkAudienceValidityError(
                    self.options.audience, conditions.AudienceRestriction);
      if(audienceErr)
        throw audienceErr;
    }

    // start suomifi additions
    if ( ! self.options.audience &&
      self.options.suomifiAdditions.disableAudienceCheckEnforcementForUnitTestPurposes !== true )
    {
      // Enforce that audience check was done. I.e. if options.audience was not configured
      // (and thus audience checking is not performed) throw exception.
      //
      // Audience validation is one piece in the puzzle of preventing replay attacks. E.g.
      // capturing and replaying SAML login response (signed with same IdP's certificate which is used
      // by the application that is using this passport-saml fork) but targeted to some other SAML SP (i.e.
      // to another audience).
      //
      // Other pieces in the mentioned puzzle are:
      // - "validateInResponseTo" feature which is meant to prevent replaying any SAML response including but not
      //   limited to SAML response that was actually a response to SAML request initiated by the application
      //   that is using instance of this passport-saml fork (i.e. regardless of audience)
      // - "allow only encrypted assertion(s)" policy enforcement. I.e. by not allowing plain text assertion(s)
      //   instances of the application using this passport-saml fork are not able to process assertion(s) which
      //   cannot be decrypted with this passport-saml fork instance's private key (i.e. in order to perform
      //   replay attack with SAML response captured from another SAML SP that particular SAML SP would have to
      //   have same private key). "Allow only encrypted assertion" policy makes it also hard
      //   to replay SAML login response targeted for the application using this passport-saml fork to another
      //   SAML SP (because that another SAML SP would have to have same private key in order to decrypt assertion)
      //
      // So...audience check enforcement somewhat overlaps with "allow only encrypted assertion" policy but there
      // might be times when "encrypted assertion(s) only" policy must be turned off e.g. for debugging purposes.
      //
      // NOTE: passport-saml has issue https://github.com/bergie/passport-saml/issues/137
      // which is not marked as closed (at the time of writing this code comment) even though commit
      // https://github.com/bergie/passport-saml/commit/c2ce79d51d93b68e34911e74bb06cf915d8a754b
      // has introduced audience checking to passport-saml (starting from passport-saml 0.32.0)
      // (at the time of writing this code comment baseline for this passport-saml fork is passport-saml 0.32.1 )
      //
      throw new Error('options.audience was not configured');
    }
    // end suomifi additions

    var attributeStatement = assertion.AttributeStatement;
    if (attributeStatement) {
      var attributes = [].concat.apply([], attributeStatement.filter(function (attr) {
        return Array.isArray(attr.Attribute);
      }).map(function (attr) {
        return attr.Attribute;
      }));

      var attrValueMapper = function(value) {
        return typeof value === 'string' ? value : value._;
      };

      if (attributes) {
        attributes.forEach(function (attribute) {
         if(!attribute.hasOwnProperty('AttributeValue')) {
            // if attributes has no AttributeValue child, continue
            return;
          }
          var value = attribute.AttributeValue;
          if (value.length === 1) {
            profile[attribute.$.Name] = attrValueMapper(value[0]);
          } else {
            profile[attribute.$.Name] = value.map(attrValueMapper);
          }
        });
      }
    }

    if (!profile.mail && profile['urn:oid:0.9.2342.19200300.100.1.3']) {
      // See https://spaces.internet2.edu/display/InCFederation/Supported+Attribute+Summary
      // for definition of attribute OIDs
      profile.mail = profile['urn:oid:0.9.2342.19200300.100.1.3'];
    }

    if (!profile.email && profile.mail) {
      profile.email = profile.mail;
    }

    profile.getAssertionXml = function() { return xml; };
    profile.getAssertion = function() { return parsedAssertion; };
    profile.getSamlResponseXml = function() { return samlResponseXml; };

    callback(null, profile, false);
  })
  .fail(function(err) {
    callback(err);
  })
  .done();
};

SAML.prototype.checkTimestampsValidityError = function(nowMs, notBefore, notOnOrAfter) {
  var self = this;
  if (self.options.acceptedClockSkewMs == -1)
      return null;

  if (notBefore) {
    var notBeforeMs = Date.parse(notBefore);
    if (nowMs + self.options.acceptedClockSkewMs < notBeforeMs)
        return new Error('SAML assertion not yet valid');
  }
  if (notOnOrAfter) {
    var notOnOrAfterMs = Date.parse(notOnOrAfter);
    if (nowMs - self.options.acceptedClockSkewMs >= notOnOrAfterMs)
      return new Error('SAML assertion expired');
  }

  return null;
};

SAML.prototype.checkAudienceValidityError = function(expectedAudience, audienceRestrictions) {
  var self = this;
  if (!audienceRestrictions || audienceRestrictions.length < 1) {
    return new Error('SAML assertion has no AudienceRestriction');
  }
  var errors = audienceRestrictions.map(function(restriction) {
    if (!restriction.Audience || !restriction.Audience[0] || !restriction.Audience[0]._) {
      return new Error('SAML assertion AudienceRestriction has no Audience value');
    }
    if (restriction.Audience[0]._ !== expectedAudience) {
      return new Error('SAML assertion audience mismatch');
    }
    return null;
  }).filter(function(result) {
    return result !== null;
  });
  if (errors.length > 0) {
    return errors[0];
  }
  return null;
};

SAML.prototype.validatePostRequest = function (container, callback) {
  var self = this;
  var xml = Buffer.from(container.SAMLRequest, 'base64').toString('utf8');
  var dom = new xmldom.DOMParser().parseFromString(xml);
  var parserConfig = {
    explicitRoot: true,
    explicitCharkey: true,
    tagNameProcessors: [xml2js.processors.stripPrefix]
  };
  var parser = new xml2js.Parser(parserConfig);
  parser.parseString(xml, function (err, doc) {
    if (err) {
      return callback(err);
    }

    self.certsToCheck()
    .then(function(certs) {
      // Check if this document has a valid top-level signature
      if (self.options.cert && !self.validateSignature(xml, dom.documentElement, certs)) {
        return callback(new Error('Invalid signature on documentElement'));
      }

      processValidlySignedPostRequest(self, doc, callback);
    })
    .fail(function(err) {
      callback(err);
    });
  });
};

function processValidlySignedPostRequest(self, doc, callback) {
    var request = doc.LogoutRequest;
    if (request) {
      var profile = {};
      if (request.$.ID) {
          profile.ID = request.$.ID;
      } else {
        return callback(new Error('Missing SAML LogoutRequest ID'));
      }
      var issuer = request.Issuer;
      if (issuer && issuer[0]._) {
        profile.issuer = issuer[0]._;
      } else {
        return callback(new Error('Missing SAML issuer'));
      }

      var nameID = request.NameID;
      if (nameID) {
        profile.nameID = nameID[0]._;

        if (nameID[0].$ && nameID[0].$.Format) {
          profile.nameIDFormat = nameID[0].$.Format;
        }
      } else {
        return callback(new Error('Missing SAML NameID'));
      }
      var sessionIndex = request.SessionIndex;
      if (sessionIndex) {
        profile.sessionIndex = sessionIndex[0]._;
      }

      callback(null, profile, true);
    } else {
      return callback(new Error('Unknown SAML request message'));
    }
}

SAML.prototype.generateServiceProviderMetadata = function( decryptionCert, signingCert ) {
  var metadata = {
    'EntityDescriptor' : {
      '@xmlns': 'urn:oasis:names:tc:SAML:2.0:metadata',
      '@xmlns:ds': 'http://www.w3.org/2000/09/xmldsig#',
      '@entityID': this.options.issuer,
      '@ID': this.options.issuer.replace(/\W/g, '_'),
      'SPSSODescriptor' : {
        '@protocolSupportEnumeration': 'urn:oasis:names:tc:SAML:2.0:protocol',
      },
    }
  };

  if (this.options.decryptionPvk) {
    if (!decryptionCert) {
      throw new Error(
        "Missing decryptionCert while generating metadata for decrypting service provider");
    }
  }

  if(this.options.privateCert){
    if(!signingCert){
      throw new Error(
        "Missing signingCert while generating metadata for signing service provider messages");
    }
  }

  if(this.options.decryptionPvk || this.options.privateCert){
    metadata.EntityDescriptor.SPSSODescriptor.KeyDescriptor=[];
    if (this.options.privateCert) {

      signingCert = signingCert.replace( /-+BEGIN CERTIFICATE-+\r?\n?/, '' );
      signingCert = signingCert.replace( /-+END CERTIFICATE-+\r?\n?/, '' );
      signingCert = signingCert.replace( /\r\n/g, '\n' );

      metadata.EntityDescriptor.SPSSODescriptor.KeyDescriptor.push({
        '@use': 'signing',
        'ds:KeyInfo' : {
          'ds:X509Data' : {
            'ds:X509Certificate': {
              '#text': signingCert
            }
          }
        }
      });
    }

    if (this.options.decryptionPvk) {

      decryptionCert = decryptionCert.replace( /-+BEGIN CERTIFICATE-+\r?\n?/, '' );
      decryptionCert = decryptionCert.replace( /-+END CERTIFICATE-+\r?\n?/, '' );
      decryptionCert = decryptionCert.replace( /\r\n/g, '\n' );

      metadata.EntityDescriptor.SPSSODescriptor.KeyDescriptor.push({
        '@use': 'encryption',
        'ds:KeyInfo' : {
          'ds:X509Data' : {
            'ds:X509Certificate': {
              '#text': decryptionCert
            }
          }
        },
        'EncryptionMethod' : [
          // this should be the set that the xmlenc library supports
          { '@Algorithm': 'http://www.w3.org/2001/04/xmlenc#aes256-cbc' },
          { '@Algorithm': 'http://www.w3.org/2001/04/xmlenc#aes128-cbc' },
          { '@Algorithm': 'http://www.w3.org/2001/04/xmlenc#tripledes-cbc' }
        ]
      });
    }
  }

  if (this.options.logoutCallbackUrl) {
    metadata.EntityDescriptor.SPSSODescriptor.SingleLogoutService = {
      '@Binding': 'urn:oasis:names:tc:SAML:2.0:bindings:HTTP-POST',
      '@Location': this.options.logoutCallbackUrl
    };
  }

  metadata.EntityDescriptor.SPSSODescriptor.NameIDFormat = this.options.identifierFormat;
  metadata.EntityDescriptor.SPSSODescriptor.AssertionConsumerService = {
    '@index': '1',
    '@isDefault': 'true',
    '@Binding': 'urn:oasis:names:tc:SAML:2.0:bindings:HTTP-POST',
    '@Location': this.getCallbackUrl({})
  };
  return xmlbuilder.create(metadata).end({ pretty: true, indent: '  ', newline: '\n' });
};

exports.SAML = SAML;<|MERGE_RESOLUTION|>--- conflicted
+++ resolved
@@ -325,13 +325,10 @@
     };
   }
 
-<<<<<<< HEAD
   if (options && options.vetumaLang) {
     addVetumaLangExtension(request['samlp:LogoutRequest'], options.vetumaLang);
   }
 
-=======
->>>>>>> ce5351d5
   return Q.ninvoke(this.cacheProvider, 'save', id, instant)
     .then(function() {
       return xmlbuilder.create(request).end();
@@ -542,11 +539,7 @@
 
 SAML.prototype.getLogoutUrl = function(req, options, callback) {
   var self = this;
-<<<<<<< HEAD
   return self.generateLogoutRequest(req, options)
-=======
-  return self.generateLogoutRequest(req)
->>>>>>> ce5351d5
     .then(function(request) {
       var operation = 'logout';
       var overrideParams = options ? options.additionalParams || {} : {};
